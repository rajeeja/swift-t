/*
 * Copyright 2013 University of Chicago and Argonne National Laboratory
 *
 * Licensed under the Apache License, Version 2.0 (the "License");
 * you may not use this file except in compliance with the License.
 * You may obtain a copy of the License at
 *
 *     http://www.apache.org/licenses/LICENSE-2.0
 *
 * Unless required by applicable law or agreed to in writing, software
 * distributed under the License is distributed on an "AS IS" BASIS,
 * WITHOUT WARRANTIES OR CONDITIONS OF ANY KIND, either express or implied.
 * See the License for the specific language governing permissions and
 * limitations under the License
 */

/**
 * Tcl extension for Turbine
 *
 * @author wozniak
 * */

#include "config.h"

#include <assert.h>
#include <ctype.h>
#include <errno.h>
#include <fcntl.h>
#include <stdarg.h>
#include <stdbool.h>
#include <stdlib.h>
// strnlen() is a GNU extension: Need _GNU_SOURCE
#define _GNU_SOURCE
#if ENABLE_BGP == 1
// Also need __USE_GNU on the BG/P and on older GCC (4.1, 4.3)
#define __USE_GNU
#endif
#include <string.h>
#include <sys/wait.h>
#include <unistd.h>

#include <stdint.h>
#include <inttypes.h>

#include <tcl.h>

#include <adlb.h>
#include <adlb-defs.h>
#include <adlb_types.h>

#include <log.h>
#include <tools.h>

#include "src/util/debug.h"
#include "src/turbine/turbine-version.h"
#include "src/turbine/turbine.h"
#include "src/turbine/cache.h"
#include "src/turbine/worker.h"
#include "src/turbine/io.h"
#include "src/turbine/sync_exec.h"

#include "src/turbine/async_exec.h"
#include "src/turbine/executors/noop_executor.h"

#if HAVE_COASTER == 1
#include <coaster.h>
#include "src/turbine/executors/coaster_executor.h"
#endif

#include "src/tcl/util.h"
#include "src/tcl/turbine/tcl-turbine.h"

#include "src/tcl/c-utils/tcl-c-utils.h"
#include "src/tcl/adlb/tcl-adlb.h"
#include "src/tcl/jvm/tcl-jvm.h"
#include "src/tcl/mpe/tcl-mpe.h"
#include "src/tcl/julia/tcl-julia.h"
#include "src/tcl/python/tcl-python.h"
#include "src/tcl/r/tcl-r.h"

#define TURBINE_ADLB_WORK_TYPE_WORK 0
// Out-of-range work type to signal that it should be sent back to this
// rank with type WORK
#define TURBINE_ADLB_WORK_TYPE_LOCAL -1

static double tcl_version;

static int
turbine_extract_ids(Tcl_Interp* interp, Tcl_Obj *const objv[],
            Tcl_Obj* list, int max,
            adlb_datum_id* ids, int* id_count,
            adlb_datum_id_sub* id_subs, int* id_sub_count);

static int
Turbine_ParseInt_Impl(ClientData cdata, Tcl_Interp *interp,
                  Tcl_Obj *const objv[], Tcl_Obj *obj, int base);

/**
   @see TURBINE_CHECK
*/
static void
turbine_check_failed(Tcl_Interp* interp, turbine_code code,
                     char* format, ...)
{
  char buffer[1024];
  char* p = &buffer[0];
  va_list ap;
  va_start(ap, format);
  append(p, "\n");
  p += vsprintf(p, format, ap);
  va_end(ap);
  append(p, "\n%s", "turbine error: ");
  turbine_code_tostring(p, code);
  printf("turbine_check_failed: %s\n", buffer);
  Tcl_AddErrorInfo(interp, buffer);
}

/**
   If code is not SUCCESS, return a Tcl error that includes the
   string representation of code
   @note Assumes @code Tcl_Interp* interp @endcode is in scope
   @param code A turbine_code
   @param format A printf-style format string for a error message
   @param args A printf-style vargs list
*/
#define TURBINE_CHECK(code, format, args...)                    \
  if (code != TURBINE_SUCCESS) {                                \
    turbine_check_failed(interp, code, format, ## args);        \
    return TCL_ERROR;                                           \
  }

static void set_namespace_constants(Tcl_Interp* interp);

static int log_setup(int rank);

int turbine_tcllist_to_strings(Tcl_Interp *interp, Tcl_Obj *const objv[],
      Tcl_Obj *list, int *count, const char ***strs, size_t **str_lens);

static int
worker_keyword_args(Tcl_Interp *interp, Tcl_Obj *const objv[],
                    Tcl_Obj *dict, int *buffer_count, int *buffer_size);

#if HAVE_COASTER == 1
struct staging_mode_entry {
  const char *name;
  coaster_staging_mode mode;
};

/*
 * Convert strings to enum values
 */
static struct staging_mode_entry staging_modes[] = {
  { "always", COASTER_STAGE_ALWAYS },
  { "if_present", COASTER_STAGE_IF_PRESENT },
  { "on_error", COASTER_STAGE_ON_ERROR },
  { "on_success", COASTER_STAGE_ON_SUCCESS },
};

static int num_staging_modes = (int)(sizeof(staging_modes) /
                                     sizeof(staging_modes[0]));

static int parse_coaster_stages(Tcl_Interp *interp, Tcl_Obj *const objv[],
      Tcl_Obj *list, coaster_staging_mode staging_mode,
      int *count, coaster_stage_entry **stages);
static int parse_coaster_opts(Tcl_Interp *interp, Tcl_Obj *const objv[],
      Tcl_Obj *dict, const char **stdin_s, size_t *stdin_slen,
      const char **stdout_s, size_t *stdout_slen,
      const char **stderr_s, size_t *stderr_slen,
      const char **job_manager, size_t *job_manager_len,
      coaster_staging_mode *staging_mode);
#endif

static void get_tcl_version(void);

static int
Turbine_Init_Cmd(ClientData cdata, Tcl_Interp *interp,
                 int objc, Tcl_Obj *const objv[])
{
  TCL_ARGS(4);
  int amserver, rank, size;

  get_tcl_version();

  int rc;
  rc = Tcl_GetIntFromObj(interp, objv[1], &amserver);
  TCL_CHECK(rc);
  rc = Tcl_GetIntFromObj(interp, objv[2], &rank);
  TCL_CHECK(rc);
  rc = Tcl_GetIntFromObj(interp, objv[3], &size);
  TCL_CHECK(rc);

  turbine_code code = turbine_init(amserver, rank, size);
  if (code != TURBINE_SUCCESS)
  {
    Tcl_AddErrorInfo(interp, " Could not initialize Turbine!\n");
    return TCL_ERROR;
  }

  log_setup(rank);

  return TCL_OK;
}

static void
get_tcl_version()
{
  int major;
  int minor;
  Tcl_GetVersion(&major, &minor, NULL, NULL);

  tcl_version = major + 0.1 * minor;
}

/*
  Initialises Turbine debug logging.
  Tcl name is turbine::c::init_debug
 */
static int
Turbine_Init_Debug_Cmd(ClientData cdata, Tcl_Interp *interp,
                 int objc, Tcl_Obj *const objv[])
{
  TCL_ARGS(1);

  turbine_debug_init();

  return TCL_OK;
}

/**
   @return Tcl error code
*/
static int
log_setup(int rank)
{
  log_init();
  log_normalize();

  // Did the user enable logging?
  int enabled;
  getenv_integer("TURBINE_LOG", 0, &enabled);
  if (enabled)
  {
    // Should we use a specific log file?
    char* filename = getenv("TURBINE_LOG_FILE");
    if (filename != NULL && strlen(filename) > 0)
    {
      bool b = log_file_set(filename);
      if (!b)
      {
        printf("Could not set log file: %s", filename);
        return TCL_ERROR;
      }
    }
    // Should we prepend the MPI rank (emulate "mpiexec -l")?
    int log_rank_enabled;
    getenv_integer("TURBINE_LOG_RANKS", 0, &log_rank_enabled);
    if (log_rank_enabled)
      log_rank_set(rank);
  }
  else
    log_enable(false);

  return TCL_OK;
}

static void
set_namespace_constants(Tcl_Interp* interp)
{
  turbine_tcl_set_integer(interp, "::turbine::WORK",
                          TURBINE_ADLB_WORK_TYPE_WORK);
  // Map control to work for backwards compatibility with Tcl code
  // that distinguishes between the two
  turbine_tcl_set_integer(interp, "::turbine::CONTROL",
        TURBINE_ADLB_WORK_TYPE_WORK);
  turbine_tcl_set_integer(interp, "::turbine::LOCAL",
        TURBINE_ADLB_WORK_TYPE_LOCAL);

  turbine_tcl_set_string(interp, "::turbine::NOOP_EXEC_NAME",
                 NOOP_EXECUTOR_NAME);

#if HAVE_COASTER == 1
  turbine_tcl_set_string(interp, "::turbine::COASTER_EXEC_NAME",
                 COASTER_EXECUTOR_NAME);
#endif
}

static int
Turbine_Version_Cmd(ClientData cdata, Tcl_Interp *interp,
                 int objc, Tcl_Obj *const objv[])
{
  TCL_ARGS(1);

  version v;
  turbine_version(&v);
  char vs[8];
  version_to_string(vs, &v);
  Tcl_Obj* result = Tcl_NewStringObj(vs, -1);
  assert(result);
  Tcl_SetObjResult(interp, result);

  return TCL_OK;
}

#define string_tomode(mode, mode_string)                        \
  if (strcmp(mode_string, "field") == 0)                        \
    mode = TURBINE_ENTRY_FIELD;                                 \
  else if (strcmp(mode_string, "key") == 0)                     \
    mode = TURBINE_ENTRY_KEY;                                   \
  else                                                          \
    TCL_RETURN_ERROR("unknown entry mode: %s\n", mode_string);

#define SET_ENTRY(entry, type, subscript)                       \
  if (strcmp(type, "field"))                                    \
    entry.type = TURBINE_ENTRY_FIELD;                           \
  else if (strcmp(type, "key"))                                 \
    entry.type = TURBINE_ENTRY_KEY;                             \
  else                                                          \
    TCL_RETURN_ERROR("unknown turbine entry type: %s", type);   \
  strcpy(entry.name, subscript);

static inline void rule_set_name_default(char* name, int size,
                                         const char* action);

struct rule_opts
{
  char* name;
  int work_type;
  int target;
  adlb_put_opts opts;
};

static inline void rule_log(int inputs,
                            const adlb_datum_id input_list[],
                            const char* action);

static inline void rule_set_opts_default(struct rule_opts* opts,
                                         const char* action,
                                         char* buffer, int buffer_size);

static inline int rule_opts_from_list(Tcl_Interp* interp,
                                      Tcl_Obj *const objv[],
                                      struct rule_opts* opts,
                                      Tcl_Obj *const objs[],
                                      int count,
                                      char *name_buffer,
                                      int name_buffer_size,
                                      const char *action);

/**
   usage:
   rule [ list inputs ] action [ name ... ] [ work_type ... ]
                             [ target ... ] [ parallelism ... ]
                             [ soft_target ... ]
             keyword args are optional
   DEFAULTS: name=<first token of action plus output list>
             type=TURBINE_ACTION_WORK
             target=TURBINE_RANK_ANY
             parallelism=1
   The name is just for debugging
   soft_target will enable soft targeting mode and specify the target rank
 */
static int
Turbine_Rule_Cmd(ClientData cdata, Tcl_Interp* interp,
                 int objc, Tcl_Obj *const objv[])
{
  const int BASIC_ARGS = 3;
  TCL_CONDITION(objc >= BASIC_ARGS,
                "turbine::c::rule requires at least %i args!",
                BASIC_ARGS);
  int rc;
  int inputs = 0, input_pairs = 0;
  adlb_datum_id input_list[TCL_TURBINE_MAX_INPUTS];
  adlb_datum_id_sub input_pair_list[TCL_TURBINE_MAX_INPUTS];
  char name_buffer[TURBINE_NAME_MAX];

  // Get the action string
  int action_len;
  char* action = Tcl_GetStringFromObj(objv[2], &action_len);
  assert(action);
  action_len++; // Include null terminator

  struct rule_opts opts = {NULL, 0, 0, ADLB_DEFAULT_PUT_OPTS};

  if (objc > BASIC_ARGS)
  {
    // User gave us a list of optional args
    rc = rule_opts_from_list(interp, objv, &opts, objv + BASIC_ARGS,
                             objc - BASIC_ARGS,
                             name_buffer, TURBINE_NAME_MAX, action);
    TCL_CHECK(rc);
  }
  else
  {
    rule_set_opts_default(&opts, action, name_buffer,
                          TURBINE_NAME_MAX);
  }

  // Get the input list - done last so we can report name on error
  rc = turbine_extract_ids(interp, objv, objv[1], TCL_TURBINE_MAX_INPUTS,
              input_list, &inputs, input_pair_list, &input_pairs);
  TCL_CHECK_MSG(rc, "could not parse inputs list as ids or id/subscript "
                "pairs:\n in rule: %s inputs: \"%s\"",
                opts.name, Tcl_GetString(objv[1]));

  opts.opts.priority = ADLB_curr_priority;

  rule_log(inputs, input_list, action);

  adlb_code ac = ADLB_Dput(action, action_len, opts.target,
        adlb_comm_rank, opts.work_type, opts.opts, opts.name,
        input_list, inputs, input_pair_list, input_pairs);
  TCL_CONDITION(ac == ADLB_SUCCESS, "could not process rule!");

  // Free subscripts that were allocated
  for (int i = 0; i < input_pairs; i++)
  {
    free((void*)input_pair_list[i].subscript.key);
  }
  return TCL_OK;
}

static inline void
rule_log(int inputs, const adlb_datum_id input_list[],
         const char* action)
{
  char log_string[1024];
  if (log_is_enabled())
  {
    char* p = &log_string[0];
    append(p, "rule: ");
    for (int i = 0; i < inputs; i++)
      append(p, "<%i> ", (int) input_list[i]);
    log_printf("%s=> %s", log_string, action);
  }
}

static inline void
rule_set_opts_default(struct rule_opts* opts,
                      const char* action, char* buffer,
                      int buffer_size)
{
  opts->name = buffer;
  if (action != NULL) {
    assert(opts->name != NULL);
    rule_set_name_default(opts->name, buffer_size, action);
  }
  opts->work_type = TURBINE_ADLB_WORK_TYPE_WORK;
  opts->target = TURBINE_RANK_ANY;
  opts->opts.parallelism = 1;
}

static inline void
rule_set_name_default(char* name, int size, const char* action)
{
  char* q = strchr(action, ' ');
  if (q == NULL)
  {
    strncpy(name, action, (size_t)size);
  }
  else
  {
    long n = q-action+1;
    strncpy(name, action, (size_t)n);
    name[n] = '\0';
  }
}

static int
Turbine_RuleOpts_Cmd(ClientData cdata, Tcl_Interp* interp,
                     int objc, Tcl_Obj *const objv[])
{
  int name_buf_size = 128;
  char t[name_buf_size];
  struct rule_opts opts;
  opts.name = NULL;

  const char *action = "dummy action";
  // User gave us a list of optional args
  rule_opts_from_list(interp, objv, &opts, objv + 1, objc - 1,
                      t, name_buf_size, action);
  return TCL_OK;
}

static inline int
rule_opt_from_kv(Tcl_Interp* interp, Tcl_Obj *const objv[],
            struct rule_opts* opts, Tcl_Obj* key, Tcl_Obj* val);

/**
  Fill in struct from list

  Note that strings may be filled in with pointers to
  other Tcl data structures.  If these pointers are going to
  escape from the caller into arbitrary Tcl code, the caller
  must make a copy.
   @param interp : just here for error cases
   @param objv : just here for error messages
   @return Tcl error code
 */
static inline int
rule_opts_from_list(Tcl_Interp* interp, Tcl_Obj *const objv[],
                    struct rule_opts* opts,
                    Tcl_Obj *const objs[], int count,
                    char *name_buffer, int name_buffer_size,
                    const char *action)
{
  TCL_CONDITION(count % 2 == 0,
                "Must have matching key-value args, but "
                "found odd number: %i", count);

  rule_set_opts_default(opts, NULL, NULL, 0);

  for (int keypos = 0; keypos < count; keypos+=2)
  {
    int valpos = keypos + 1;
    int rc = rule_opt_from_kv(interp, objv, opts,
                              objs[keypos], objs[valpos]);
    TCL_CHECK(rc);
  }
  if (opts->name == NULL) {
    rule_set_name_default(name_buffer, name_buffer_size, action);
    opts->name = name_buffer;
  }
  return TCL_OK;
}

/**
   Translate one key value pair into an opts entry.
   Note that caller is responsible for copying any strings.
 */
static inline int
rule_opt_from_kv(Tcl_Interp* interp, Tcl_Obj *const objv[],
                 struct rule_opts* opts, Tcl_Obj* key, Tcl_Obj* val)
{
  char* k = Tcl_GetString(key);
  int rc;

  switch (k[0])
  {
    case 'a':
      if (strcmp(k, "accuracy") == 0)
      {
        return adlb_parse_accuracy(interp, val, &opts->opts.accuracy);
      }
      break;
    case 'n':
      if (strcmp(k, "name") == 0)
      {
        opts->name = Tcl_GetString(val);
        return TCL_OK;
        // printf("name: %s\n", opts->name);
      }
      break;
    case 'p':
      if (strcmp(k, "parallelism") == 0)
      {
        int t;
        rc = Tcl_GetIntFromObj(interp, val, &t);
        TCL_CHECK_MSG(rc, "parallelism argument must be integer");
        opts->opts.parallelism = t;
        return TCL_OK;
      }
      break;
    case 't':
      if (strcmp(k, "target") == 0)
      {
        int t;
        rc = Tcl_GetIntFromObj(interp, val, &t);
        TCL_CHECK_MSG(rc, "target argument must be integer");
        opts->target = t;

        return TCL_OK;
      }
      else if (strcmp(k, "type") == 0)
      {
        int t;
        rc = Tcl_GetIntFromObj(interp, val, &t);
        TCL_CHECK_MSG(rc, "type argument must be integer");
        if (t == TURBINE_ADLB_WORK_TYPE_LOCAL)
        {
          // Ensure sent back here
          opts->work_type = TURBINE_ADLB_WORK_TYPE_WORK;
          opts->target = adlb_comm_rank;
          opts->opts.strictness = ADLB_TGT_STRICT_HARD;
        }
        else
        {
          opts->work_type = t;
        }
        return TCL_OK;
      }
      break;
    case 's':
      if (strcmp(k, "strictness") == 0)
      {
        return adlb_parse_strictness(interp, val, &opts->opts.strictness);
      }
      break;
  }

  TCL_RETURN_ERROR("rule options: unknown key: %s", k);
  return TCL_ERROR; // unreachable
}

static int
Turbine_Log_Cmd(ClientData cdata, Tcl_Interp *interp,
                int objc, Tcl_Obj *const objv[])
{
  TCL_ARGS(2);

  log_printf("%s", Tcl_GetString(objv[1]));

  return TCL_OK;
}

static int
Turbine_LogTime_Cmd(ClientData cdata, Tcl_Interp *interp,
                    int objc, Tcl_Obj *const objv[])
{
  TCL_ARGS(1);
  double t = log_time();
  Tcl_Obj* result = Tcl_NewDoubleObj(t);
  Tcl_SetObjResult(interp, result);
  return TCL_OK;
}

<<<<<<< HEAD


static int
Turbine_LogTimeAbs_Cmd(ClientData cdata, Tcl_Interp *interp,
                    int objc, Tcl_Obj *const objv[])
{
  TCL_ARGS(1);
  double t = log_time_absolute();
  Tcl_Obj* result = Tcl_NewDoubleObj(t);
  Tcl_SetObjResult(interp, result);
  return TCL_OK;
}

*/

=======
>>>>>>> f86a2bc6
static int
Turbine_Normalize_Cmd(ClientData cdata, Tcl_Interp *interp,
                      int objc, Tcl_Obj *const objv[])
{
  TCL_ARGS(1);
  log_normalize();
  return TCL_OK;
}

static int
Turbine_Cache_Check_Cmd(ClientData cdata, Tcl_Interp *interp,
                int objc, Tcl_Obj *const objv[])
{
  TCL_ARGS(2);
  turbine_datum_id td;
  const char *subscript;
  size_t subscript_len;
  int error = ADLB_EXTRACT_HANDLE(objv[1], &td, &subscript,
                                  &subscript_len);
  TCL_CHECK(error);

  bool found;
  if (subscript_len == 0)
  {
    found = turbine_cache_check(td);
  }
  else
  {
    // TODO: handle caching subscripts - currently just ignore
    found = false;
  }

  Tcl_Obj* result = Tcl_NewBooleanObj(found);
  Tcl_SetObjResult(interp, result);
  return TCL_OK;
}

static int
Turbine_Cache_Retrieve_Cmd(ClientData cdata, Tcl_Interp *interp,
                   int objc, Tcl_Obj *const objv[])
{
  TCL_ARGS(2);
  turbine_datum_id td;
  const char *subscript;
  size_t subscript_len;
  int error = ADLB_EXTRACT_HANDLE(objv[1], &td, &subscript,
                                  &subscript_len);
  TCL_CHECK(error);

  // TODO: handle caching subscripts
  TCL_CONDITION(subscript_len == 0, "Don't handle caching subscripts");

  turbine_type type;
  void* data;
  size_t length;
  turbine_code rc = turbine_cache_retrieve(td, &type, &data, &length);
  TURBINE_CHECK(rc, "cache retrieve failed: %"PRId64"", td);

  Tcl_Obj* result = NULL;
  int tcl_code = adlb_datum2tclobj(interp, objv, td, type,
                      ADLB_TYPE_EXTRA_NULL, data, length, &result);
  TCL_CHECK(tcl_code);
  Tcl_SetObjResult(interp, result);
  return TCL_OK;
}

static int
turbine_tclobj2bin(Tcl_Interp* interp, Tcl_Obj *const objv[],
               turbine_datum_id td, turbine_type type,
               adlb_type_extra extra, Tcl_Obj* obj,
               bool canonicalize, void** result, size_t* length);

/**
   usage turbine::cache_store $td $type [ extra type info ] $value
 */
static int
Turbine_Cache_Store_Cmd(ClientData cdata, Tcl_Interp* interp,
                int objc, Tcl_Obj *const objv[])
{
  TCL_CONDITION(objc >= 4, "requires >= 4 args");

  turbine_datum_id td;
  void* data = NULL;
  size_t length = 0;

  int argpos = 1;
  int error;

  const char *subscript;
  size_t subscript_len;
  error = ADLB_EXTRACT_HANDLE(objv[argpos++], &td, &subscript,
                                  &subscript_len);
  TCL_CHECK(error);

  if (subscript_len != 0)
  {
    // TODO: handle caching subscripts
    return TCL_OK;
  }

  adlb_data_type type;
  adlb_type_extra extra;
  error = adlb_type_from_obj_extra(interp, objv, objv[argpos++], &type,
                              &extra);
  TCL_CHECK(error);

  TCL_CONDITION(argpos < objc, "not enough arguments");
  error = turbine_tclobj2bin(interp, objv, td, type, extra,
                         objv[argpos++], false, &data, &length);
  TCL_CHECK_MSG(error, "object extraction failed: <%"PRId64">", td);

  TCL_CONDITION(argpos == objc, "extra trailing arguments from %i",
                argpos);

  turbine_code rc = turbine_cache_store(td, type, data, length);
  TURBINE_CHECK(rc, "cache store failed: %"PRId64"", td);

  return TCL_OK;
}

// Allocate a binary buffer and serialize a tcl object into it
//  for the specified ADLB type
static int
turbine_tclobj2bin(Tcl_Interp* interp, Tcl_Obj *const objv[],
               turbine_datum_id td, turbine_type type,
               adlb_type_extra extra, Tcl_Obj* obj,
               bool canonicalize, void** result, size_t* length)
{
  adlb_binary_data data;

  int rc = adlb_tclobj2bin(interp, objv, type, extra, obj, canonicalize,
                          NULL, &data);
  TCL_CHECK_MSG(rc, "failed serializing tcl object to ADLB <%"PRId64">: "
                "\"%s\"", td, Tcl_GetString(obj));

  // Ensure we have ownership of a malloced buffer with the data
  adlb_data_code dc  = ADLB_Own_data(NULL, &data);

  TCL_CONDITION(dc == ADLB_DATA_SUCCESS, "allocating binary buffer for "
        "<%"PRId64"> failed: %s", td, Tcl_GetString(obj));

  assert(data.caller_data != NULL);
  *result = data.caller_data;
  *length = data.length;
  return TCL_OK;
}

/* usage: worker_loop <work type> [<keyword arg dict>]
   Repeatedly run units of work from ADLB of provided type
  Optional key-value arguments:
    buffer_size: size of payload buffer in bytes (must be large enough
                                                   for work units)
 */
static int
Turbine_Worker_Loop_Cmd(ClientData cdata, Tcl_Interp* interp,
                        int objc, Tcl_Obj* const objv[])
{
  TCL_CONDITION(objc == 2 || objc == 3, "Need 1 or 2 arguments");

  int work_type;
  int rc = TCL_OK;
  rc = Tcl_GetIntFromObj(interp, objv[1], &work_type);
  TCL_CHECK(rc);

  // Note that ADLB_Get() can give us a bigger buffer
  int buffer_size = TURBINE_ASYNC_EXEC_DEFAULT_BUFFER_SIZE;

  if (objc >= 3)
  {
    int buffer_count = 1; // Deliberately ignored
    rc = worker_keyword_args(interp, objv, objv[2], &buffer_count,
                             &buffer_size);
    TCL_CHECK(rc);
  }

  // Maintain separate buffer from xfer, since xfer may be
  // used in code that we call.
  void* buffer = malloc((size_t)buffer_size);
  TCL_CONDITION(buffer != NULL, "Out of memory");

  turbine_code code =
      turbine_worker_loop(interp, buffer, buffer_size, work_type);

  if (code == TURBINE_ERROR_EXTERNAL)
    // turbine_worker_loop() has added the error info
    rc = TCL_ERROR;
  else
    TCL_CONDITION(code == TURBINE_SUCCESS, "Unknown worker error!");
  free(buffer);
  return rc;
}

/*
 * Process worker keyword arguments.
 * Only modifies arguments if the keyword arg was encountered, i.e.
 * caller should initialise the arguments to their default values.
 *
 * This will validate any values received.
 */
static int
worker_keyword_args(Tcl_Interp *interp, Tcl_Obj *const objv[],
                  Tcl_Obj *dict, int *buffer_count, int *buffer_size) {
  int rc;
  Tcl_DictSearch search;
  Tcl_Obj *key_obj, *val_obj;
  int done;

  rc = Tcl_DictObjFirst(interp, dict, &search, &key_obj, &val_obj,
                        &done);
  TCL_CHECK_MSG(rc, "Error iterating over dict: %s",
                Tcl_GetString(dict));

  for (; !done; Tcl_DictObjNext(&search, &key_obj, &val_obj, &done))
  {
    const char *key = Tcl_GetString(key_obj);
    if (strcmp(key, "buffer_count") == 0)
    {
      rc = Tcl_GetIntFromObj(interp, val_obj, buffer_count);
      TCL_CHECK_MSG(rc, "Expected integer value for buffer_count");

      TCL_CONDITION(*buffer_count >= 0, "Positive value for "
            "buffer_count expected, but got %i", *buffer_count);
    }
    else if (strcmp(key, "buffer_size") == 0)
    {
      rc = Tcl_GetIntFromObj(interp, val_obj, buffer_size);
      TCL_CHECK_MSG(rc, "Expected integer value for buffer_size");

      TCL_CONDITION(*buffer_size >= 0, "Positive value for buffer_size "
                                  "expected, but got %i", *buffer_size);
    }
    else
    {
      TCL_RETURN_ERROR("Invalid key for key-value argument: %s\n", key);
      return TCL_ERROR;
    }
  }

  Tcl_DictObjDone(&search);

  return TCL_OK;
}

int
Turbine_TaskComm_Cmd(ClientData cdata, Tcl_Interp *interp,
                     int objc, Tcl_Obj *const objv[])
{
  TCL_ARGS(1);
  Tcl_Obj* result = Tcl_NewWideIntObj((long long int) turbine_task_comm);
  Tcl_SetObjResult(interp, result);
  return TCL_OK;
}

static int
Turbine_Finalize_Cmd(ClientData cdata, Tcl_Interp *interp,
                     int objc, Tcl_Obj *const objv[])
{
  turbine_finalize(interp);
  return TCL_OK;
}

static int
Turbine_Debug_On_Cmd(ClientData cdata, Tcl_Interp *interp,
                  int objc, Tcl_Obj *const objv[])
{
  TCL_ARGS(1);
  bool enabled = turbine_debug_enabled;
  Tcl_SetObjResult(interp, Tcl_NewIntObj(enabled));
  return TCL_OK;
}

static int
Turbine_Debug_Cmd(ClientData cdata, Tcl_Interp *interp,
                  int objc, Tcl_Obj *const objv[])
{
  TCL_ARGS(2);

  if (turbine_debug_enabled)
  {
    unused char* msg = Tcl_GetString(objv[1]);
    DEBUG_TCL_TURBINE("%s", msg);
  }
  return TCL_OK;
}

/*
  turbine::toint_impl <string>
  Convert decimal string to wide integer
 */
static int
Turbine_ToIntImpl_Cmd(ClientData cdata, Tcl_Interp *interp,
                  int objc, Tcl_Obj *const objv[])
{
  TCL_ARGS(2);

  return Turbine_ParseInt_Impl(cdata, interp, objv, objv[1], 10);
}

/*
  turbine::parse_int_impl <string> <base>
  Convert string in any base to wide integer
 */
static int
Turbine_ParseIntImpl_Cmd(ClientData cdata, Tcl_Interp *interp,
                  int objc, Tcl_Obj *const objv[])
{
  TCL_ARGS(3);

  int base;
  int rc = Tcl_GetIntFromObj(interp, objv[2], &base);
  TCL_CHECK(rc);

  TCL_CONDITION(base >= 1, "Base must be positive: %i", base);
  return Turbine_ParseInt_Impl(cdata, interp, objv, objv[1], base);
}


static int
Turbine_ParseInt_Impl(ClientData cdata, Tcl_Interp *interp,
                  Tcl_Obj *const objv[], Tcl_Obj *obj, int base)
{
  int len;
  const char *str = Tcl_GetStringFromObj(obj, &len);

  errno = 0; // Reset so we can detect errors
  char *end_str;

  Tcl_WideInt val;

#ifdef TCL_WIDE_INT_IS_LONG
  val = strtol(str, &end_str, base);
#else
  val = strtoll(str, &end_str, base);
#endif

  // Check for errors
  if (errno != 0)
  {
    int my_errno = errno;
    errno = 0; // reset errno
    Tcl_Obj *msg = NULL;
    if (my_errno == ERANGE)
    {
      msg = Tcl_ObjPrintf("toint: Integer representation of '%s' "
              "base %i is out of range of %zi bit integers", str,
              base, sizeof(Tcl_WideInt) * 8);
    }
    else if (my_errno == EINVAL)
    {
      msg = Tcl_ObjPrintf("toint: '%s' cannot be interpreted as an "
                            "base %i integer ", str, base);
    }
    else
    {
      msg = Tcl_ObjPrintf("toint: Internal error: unexpected errno "
                  "%d when converting '%s' to base %i integer",
                  my_errno, str, base);
    }
    Tcl_Obj *msgs[1] = { msg };
    return turbine_user_error(interp, 1, msgs);
  }
  long consumed = end_str - str;
  if (consumed == 0)
  {
    // Handle case where no input consumed
    Tcl_Obj *msgs[1] = { Tcl_ObjPrintf("toint: '%s' cannot be "
             "interpreted as a base %i integer ", str, base) };
    return turbine_user_error(interp, 1, msgs);
  }

  if (consumed < len)
  {
    // Didn't consume all string.  Make sure only whitespace at end
    for (long i = consumed; i < len; i++)
    {
      if (!isspace(str[i]))
      {
        Tcl_Obj *msgs[1] = { Tcl_ObjPrintf("toint: Invalid trailing "
                                           "characters in '%s'", str) };
        return turbine_user_error(interp, 1, msgs);
      }
    }
  }

  Tcl_SetObjResult(interp, Tcl_NewWideIntObj(val));
  return TCL_OK;
}

static void
redirect_error_exit(const char *file, const char *purpose)
{
  fprintf(stderr, "error opening %s for %s: %s\n", file, purpose,
          strerror(errno));
  exit(1);
}

static void
dup2_error_exit(const char *purpose)
{
  fprintf(stderr, "error duplicating file for %s: %s\n", purpose,
          strerror(errno));
  exit(1);
}

static void
close_error_exit(const char *purpose)
{
  fprintf(stderr, "error closing file for %s: %s\n", purpose,
          strerror(errno));
  exit(1);
}

static int
Sync_Exec_Cmd(ClientData cdata, Tcl_Interp *interp,
              int objc, Tcl_Obj *const objv[])
{
  int rc;
  TCL_CONDITION(objc >= 5, "Requires at least 4 arguments");

  const char *stdin_file = Tcl_GetString(objv[1]);
  const char *stdout_file = Tcl_GetString(objv[2]);
  const char *stderr_file = Tcl_GetString(objv[3]);

  char *cmd = Tcl_GetString(objv[4]);

  int cmd_offset = 4;
  int cmd_argc = objc - cmd_offset;
  char *cmd_argv[cmd_argc + 1];
  cmd_argv[0] = cmd;
  for (int i = 1; i < cmd_argc; i++)
    cmd_argv[i] = Tcl_GetString(objv[i + cmd_offset]);
  cmd_argv[cmd_argc] = NULL; // Need to NULL-terminate for execvp()

  pid_t child = fork();
  TCL_CONDITION(child >= 0, "Error forking: %s", strerror(errno));
  if (child == 0)
  {
    // Setup redirects
    if (stdin_file[0] != '\0')
    {
      int in_fd = open(stdin_file, O_RDONLY);
      if (in_fd == -1) redirect_error_exit(stdin_file, "input redirection");

      rc = dup2(in_fd, 0);
      if (rc == -1) dup2_error_exit("input redirection");

      rc = close(in_fd);
      if (rc == -1) close_error_exit("input redirection");
    }

    if (stdout_file[0] != '\0')
    {
      int out_fd = open(stdout_file, O_WRONLY | O_TRUNC | O_CREAT, 0666);
      if (out_fd == -1) redirect_error_exit(stdin_file, "output redirection");

      rc = dup2(out_fd, 1);
      if (rc == -1) dup2_error_exit("output redirection");

      rc = close(out_fd);
      if (rc == -1) close_error_exit("output redirection");
    }

    if (stderr_file[0] != '\0')
    {
      int err_fd = open(stderr_file, O_WRONLY | O_TRUNC | O_CREAT, 0666);
      if (err_fd == -1) redirect_error_exit(stdin_file, "output redirection");

      rc = dup2(err_fd, 2);
      if (rc == -1) dup2_error_exit("output redirection");

      rc = close(err_fd);
      if (rc == -1) close_error_exit("output redirection");
    }

    rc = execvp(cmd, cmd_argv);
    TCL_CONDITION(rc != -1, "Error executing command %s: %s", cmd,
                  strerror(errno));
  }

  int status;
  waitpid(child, &status, 0);
  int exitcode = WEXITSTATUS(status);

  if (exitcode != 0)
  {
    if (tcl_version > 8.5)
    {
      Tcl_Obj *msgs[1] = {
        Tcl_ObjPrintf("shell: Command failed with exit code: %i",
                      exitcode)
      };
      return turbine_user_error(interp, 1, msgs);
    }
    else
    {
      // Tcl 8.5
      char t[128];
      sprintf(t, "shell: Command failed with exit code: %i", exitcode);
      Tcl_AddErrorInfo(interp, t);
      return TCL_ERROR;
    }
  }

  return TCL_OK;
}

/*
  Extract IDs and ID/Sub pairs

  Ownership of subscript memory in id_subs is passed to caller.
 */
static int
turbine_extract_ids(Tcl_Interp* interp, Tcl_Obj *const objv[],
            Tcl_Obj* list, int max,
            adlb_datum_id* ids, int* id_count,
            adlb_datum_id_sub* id_subs, int* id_sub_count)
{
  Tcl_Obj** entry;
  int n;
  int code = Tcl_ListObjGetElements(interp, list, &n, &entry);
  assert(code == TCL_OK);
  TCL_CONDITION(n < max, "Rule IDs exceed supported max: %i > %i",
                n, max);
  for (int i = 0; i < n; i++)
  {
    Tcl_Obj *obj = entry[i];

    // Parse, allocating memory for subscripts
    tcl_adlb_handle handle;
    code = ADLB_PARSE_HANDLE(obj, &handle, false);
    TCL_CHECK_MSG(code, "Error parsing handle %s", Tcl_GetString(obj));
    if (handle.sub.val.key == NULL)
    {
      ids[(*id_count)++] = handle.id;
    }
    else
    {
      adlb_datum_id_sub *pair = &id_subs[(*id_sub_count)++];

      pair->id = handle.id;
      pair->subscript.length = handle.sub.val.length;

      // check if key memory was allocated and owned by us
      if (handle.sub.buf.data == handle.sub.val.key)
      {
        pair->subscript.key = handle.sub.buf.data;
      }
      else
      {
        // Don't own data, alloc and copy
        // TODO: avoid malloc somehow?
        char *tmp_key = malloc(handle.sub.val.length);
        TCL_MALLOC_CHECK(tmp_key);
        memcpy(tmp_key, handle.sub.val.key, handle.sub.val.length);
        pair->subscript.key = tmp_key;
      }
    }
  }
  return TURBINE_SUCCESS;
}

/**
   Shorten command creation lines.
   The "turbine::c::" namespace is prepended
 */
#define COMMAND(tcl_function, c_function)                           \
  Tcl_CreateObjCommand(interp,                                      \
                       "turbine::c::" tcl_function, c_function,     \
                       NULL, NULL);

// We assume SWIG correctly generates these functions
// See the tcl/blob module
int Blob_Init(Tcl_Interp* interp);
// See the tcl/launch module
int Launch_Init(Tcl_Interp* interp);

/*
  turbine::noop_exec_register
 */
static int
Noop_Exec_Register_Cmd(ClientData cdata, Tcl_Interp *interp,
                  int objc, Tcl_Obj *const objv[])
{
  TCL_ARGS(1);

  turbine_code tc;
  tc = noop_executor_register();
  TCL_CONDITION(tc == TURBINE_SUCCESS,
                "Could not register noop executor");

  return TCL_OK;
}

/*
  turbine::coaster_register

  Register coaster executor if enabled
 */
static int
Coaster_Register_Cmd(ClientData cdata, Tcl_Interp *interp,
                  int objc, Tcl_Obj *const objv[])
{
  TCL_ARGS(1);

#if HAVE_COASTER == 1
  turbine_code tc;
  tc = coaster_executor_register();
  TCL_CONDITION(tc == TURBINE_SUCCESS,
                "Could not register Coaster executor");

  coaster_log_level threshold = COASTER_LOG_WARN;

  // Turn on debugging based on debug tokens.
  if (turbine_debug_enabled) {
#ifdef ENABLE_DEBUG_COASTER
    // Only enable detailed debugging if coaster debugging on
    threshold = COASTER_LOG_DEBUG;
#else
    threshold = COASTER_LOG_INFO;
#endif
  }

  coaster_rc crc = coaster_set_log_threshold(threshold);
  TCL_CONDITION(crc == COASTER_SUCCESS, "Could not set log threshold");
#endif
  return TCL_OK;
}

/* usage: async_exec_names
   Return list of names of registered async executors
 */
static int
Async_Exec_Names_Cmd(ClientData cdata, Tcl_Interp* interp,
                        int objc, Tcl_Obj* const objv[])
{
  TCL_ARGS(1);

  turbine_code tc;

  const int names_size = TURBINE_ASYNC_EXEC_LIMIT;
  const char *names[names_size];
  int n;
  tc = turbine_async_exec_names(names, names_size, &n);
  TCL_CONDITION(tc == TURBINE_SUCCESS, "Error enumerating executors");

  assert(n >= 0 && n <= names_size);

  Tcl_Obj * name_objs[n];

  for (int i = 0; i < n; i++)
  {
    const char *exec_name = names[i];
    assert(exec_name != NULL);

    name_objs[i] = Tcl_NewStringObj(exec_name, -1);
    TCL_CONDITION(name_objs[i] != NULL, "Error allocating string");
  }

  Tcl_SetObjResult(interp, Tcl_NewListObj(n, name_objs));
  return TCL_OK;
}

/* usage: async_exec_configure <executor name> <config string>
   Configure registered executor.
 */
static int
Async_Exec_Configure_Cmd(ClientData cdata, Tcl_Interp* interp,
                        int objc, Tcl_Obj* const objv[])
{
  TCL_ARGS(3);

  turbine_code tc;

  const char *exec_name = Tcl_GetString(objv[1]);
  int config_len;
  const char *config = Tcl_GetStringFromObj(objv[2], &config_len);

  turbine_executor *exec = turbine_get_async_exec(exec_name, NULL);
  TCL_CONDITION(exec != NULL, "Executor %s not registered", exec_name);

  tc = turbine_configure_exec(interp, exec, config, (size_t)config_len);
  TCL_CONDITION(tc == TURBINE_SUCCESS,
      "Could not configure executor %s", exec_name);

  return TCL_OK;
}

/*
  turbine::async_exec_worker_loop <executor name> <adlb work type>
                                  [<keyword arg dict>]
  Optional key-value arguments:
    buffer_count: number of payload buffers to allocate
    buffer_size: size of payload buffers in bytes (must be large enough
                                                   for work units)
 */
static int
Async_Exec_Worker_Loop_Cmd(ClientData cdata, Tcl_Interp *interp,
                  int objc, Tcl_Obj *const objv[])
{
  TCL_CONDITION(objc == 3 || objc == 4, "Need 2 or 3 arguments");

  int rc;
  turbine_code tc;

  adlb_payload_buf *bufs = NULL;

  const char *exec_name = Tcl_GetString(objv[1]);

  turbine_executor *exec = turbine_get_async_exec(exec_name, NULL);
  TCL_CONDITION(exec != NULL, "Executor %s not registered", exec_name);

  int adlb_work_type;
  rc = Tcl_GetIntFromObj(interp, objv[2], &adlb_work_type);
  TCL_CHECK(rc);

  int buffer_count = TURBINE_ASYNC_EXEC_DEFAULT_BUFFER_COUNT;
  int buffer_size = TURBINE_ASYNC_EXEC_DEFAULT_BUFFER_SIZE;

  if (objc >= 4)
  {
    DEBUG_TURBINE("Keyword args for %s: %s", exec_name,
                  Tcl_GetString(objv[3]));
    rc = worker_keyword_args(interp, objv, objv[3], &buffer_count,
                             &buffer_size);
    TCL_CHECK(rc);
  }

  DEBUG_TURBINE("Allocating %i buffers of %i bytes each for %s",
                buffer_count, buffer_size, exec_name);

  int max_slots;
  tc = turbine_async_exec_max_slots(interp, exec, &max_slots);
  TCL_CONDITION(tc == TURBINE_SUCCESS, "Executor error in %s getting "
                                       "max slots!", exec_name);

  // Only allocate as many buffers as can be used
  if (max_slots >= 1 && max_slots < buffer_count) {
    buffer_count = max_slots;
  }

  bufs = malloc(sizeof(adlb_payload_buf) *
                                  (size_t)buffer_count);
  TCL_MALLOC_CHECK(bufs);

  // Initialize to allow cleanup
  for (int i = 0; i < buffer_count; i++)
  {
    bufs[i].payload = NULL;
  }

  for (int i = 0; i < buffer_count; i++)
  {
    // Maintain separate buffers from xfer, since xfer may be
    // used in code that we call.

    bufs[i].payload = malloc((size_t)buffer_size);
    TCL_MALLOC_CHECK_GOTO(bufs[i].payload, cleanup);
    bufs[i].size = buffer_size;
  }

  tc = turbine_async_worker_loop(interp, exec, adlb_work_type,
                                  bufs, buffer_count);

  if (tc == TURBINE_ERROR_EXTERNAL)
  {
    // turbine_async_worker_loop() has added the error info
   rc = TCL_ERROR;
   goto cleanup;
  }
  else
  {
    TCL_CONDITION_GOTO(tc == TURBINE_SUCCESS, cleanup,
                       "Unknown worker error!");
  }

  rc = TCL_OK;
cleanup:
  if (bufs != NULL)
  {
    for (int i = 0; i < buffer_count; i++)
    {
      free(bufs[i].payload);
    }
    free(bufs);
  }

  return rc;
}

/*
  turbine::noop_exec_run <work string> [<success callback>]
                         [<failure callback>]
 */
static int
Noop_Exec_Run_Cmd(ClientData cdata, Tcl_Interp *interp,
                  int objc, Tcl_Obj *const objv[])
{
  TCL_CONDITION(objc >= 2 && objc <= 4, "Wrong # args");
  turbine_code tc;

  bool started;
  const turbine_executor *noop_exec;
  noop_exec = turbine_get_async_exec(NOOP_EXECUTOR_NAME, &started);
  TCL_CONDITION(noop_exec != NULL, "Noop executor not registered");
  TCL_CONDITION(started, "Noop executor not started");

  char *str;
  int len;
  str = Tcl_GetStringFromObj(objv[1], &len);

  turbine_task_callbacks callbacks;
  callbacks.success.code = NULL;
  callbacks.failure.code = NULL;

  if (objc >= 3)
  {
    callbacks.success.code = objv[2];
  }

  if (objc >= 4)
  {
    callbacks.failure.code = objv[3];
  }

  tc = noop_execute(interp, noop_exec, str, len, callbacks);
  TCL_CONDITION(tc == TURBINE_SUCCESS, "Error executing noop task");

  return TCL_OK;
}

/*
  turbine::coaster_run <executable> <argument list> <infiles>
              <outfiles> <options dict>
              <success callback> <failure callback>
  options dict: optional arguments. Valid keys are:
    stdin/stdout/stderr: redirect output
    job_manager: coaster job manager to use,
                  e.g. "local:slurm" or "local:local"
    staging_mode: staging mode to use
              ("always", "if_present", "on_error", "on_success")
 */
static int
Coaster_Run_Cmd(ClientData cdata, Tcl_Interp *interp,
                  int objc, Tcl_Obj *const objv[])
{
#if HAVE_COASTER == 0
  TCL_CONDITION(false, "Coaster extension not enabled");
  return TCL_ERROR;
#else
  TCL_CONDITION(objc == 8, "Wrong # args: %i", objc - 1);
  turbine_code tc;
  int rc;

  const turbine_executor *coaster_exec;
  bool started;
  coaster_exec = turbine_get_async_exec(COASTER_EXECUTOR_NAME, &started);
  TCL_CONDITION(coaster_exec != NULL, "Coaster executor not registered");
  TCL_CONDITION(started, "Coaster executor not started");
  const char *executable;
  int executable_len;
  executable = Tcl_GetStringFromObj(objv[1], &executable_len);

  int argc, stageinc, stageoutc;
  const char **argv;
  size_t *arg_lens;
  coaster_stage_entry *stageins, *stageouts;

  rc = turbine_tcllist_to_strings(interp, objv, objv[2], &argc, &argv, &arg_lens);
  TCL_CHECK(rc);

  const char *stdin_s = NULL, *stdout_s = NULL, *stderr_s = NULL;
  size_t stdin_slen = 0, stdout_slen = 0, stderr_slen = 0;

  const char *job_manager;
  size_t job_manager_len;
  tc = coaster_default_job_manager(coaster_exec, &job_manager,
                                   &job_manager_len);
  TCL_CONDITION(tc == TURBINE_SUCCESS, "Error getting coaster default "
                                       "job manager");

  coaster_staging_mode staging_mode = COASTER_DEFAULT_STAGING_MODE;

  rc = parse_coaster_opts(interp, objv, objv[5], &stdin_s, &stdin_slen,
            &stdout_s, &stdout_slen, &stderr_s, &stderr_slen,
            &job_manager, &job_manager_len, &staging_mode);
  TCL_CHECK(rc);

  // Parse stages after we know staging mode
  rc = parse_coaster_stages(interp, objv, objv[3], staging_mode,
                    &stageinc, &stageins);
  TCL_CHECK(rc);

  rc = parse_coaster_stages(interp, objv, objv[4], staging_mode,
                    &stageoutc, &stageouts);
  TCL_CHECK(rc);

  turbine_task_callbacks callbacks;
  callbacks.success.code = objv[6];
  callbacks.failure.code = objv[7];

  coaster_job *job;
  coaster_rc crc;

  DEBUG_COASTER("Coaster jobManager: %.*s", (int)job_manager_len,
                 job_manager);
  crc = coaster_job_create(executable, (size_t)executable_len, argc,
                argv, arg_lens, job_manager, job_manager_len, &job);
  TCL_CONDITION(crc == COASTER_SUCCESS, "Error constructing coaster job: "
                "%s", coaster_last_err_info());

  if (stageinc > 0 || stageoutc > 0)
  {
    crc = coaster_job_add_stages(job, stageinc, stageins,
                                stageoutc, stageouts);
    TCL_CONDITION(crc == COASTER_SUCCESS, "Error adding coaster stages: "
                "%s", coaster_last_err_info());
  }

  if (stdin_s != NULL || stdout_s != NULL || stderr_s != NULL)
  {
    crc = coaster_job_set_redirects(job, stdin_s, stdin_slen,
                stdout_s, stdout_slen, stderr_s, stderr_slen);
    TCL_CONDITION(crc == COASTER_SUCCESS, "Error adding coaster stages: "
                "%s", coaster_last_err_info())

  }

  // Cleanup memory before execution
  void *alloced[] = {argv, arg_lens, stageins, stageouts};
  int alloced_count = (int)(sizeof(alloced) / sizeof(alloced[0]));

  for (int i = 0; i < alloced_count; i++)
  {
    if (alloced[i] != NULL)
    {
      free(alloced[i]);
    }
  }

  tc = coaster_execute(interp, coaster_exec, job, callbacks);
  TCL_CONDITION(tc == TURBINE_SUCCESS, "Error executing coaster task");

  return TCL_OK;
#endif
}

int turbine_tcllist_to_strings(Tcl_Interp *interp, Tcl_Obj *const objv[],
      Tcl_Obj *list, int *count, const char ***strs, size_t **str_lens)
{
  int rc;

  Tcl_Obj **objs;
  rc = Tcl_ListObjGetElements(interp, list, count, &objs);
  TCL_CHECK(rc);

  if (*count > 0)
  {
    *strs = malloc(sizeof((*strs)[0]) * (size_t)*count);
    TCL_MALLOC_CHECK(*strs);
    *str_lens = malloc(sizeof((*str_lens)[0]) * (size_t)*count);
    TCL_MALLOC_CHECK(*str_lens);

    for (int i = 0; i < *count; i++)
    {
      int tmp_len;
      (*strs)[i] = Tcl_GetStringFromObj(objs[i], &tmp_len);
      (*str_lens)[i] = (size_t)tmp_len;
    }
  }
  else
  {
    *strs = NULL;
    *str_lens = NULL;
  }
  return TCL_OK;
}

#if HAVE_COASTER == 1
static int parse_coaster_stages(Tcl_Interp *interp, Tcl_Obj *const objv[],
      Tcl_Obj *list, coaster_staging_mode staging_mode,
      int *count, coaster_stage_entry **stages)
{
  int rc;

  Tcl_Obj **objs;
  rc = Tcl_ListObjGetElements(interp, list, count, &objs);
  TCL_CHECK(rc);

  if (*count > 0)
  {
    *stages = malloc(sizeof((*stages)[0]) * (size_t)*count);
    TCL_MALLOC_CHECK(*stages);

    for (int i = 0; i < *count; i++)
    {
      coaster_stage_entry *e = &(*stages)[i];
      int tmp_len;
      e->src = Tcl_GetStringFromObj(objs[i], &tmp_len);
      e->src_len = (size_t)tmp_len;
      e->dst = e->src;
      e->dst_len = e->src_len;
      e->mode = staging_mode;
    }
  }
  else
  {
    *stages = NULL;
  }
  return TCL_OK;
}

/*
  Parse options dictionary.  Modifies arguments if keys found,
  otherwise leaves them unmodified
 */
static int parse_coaster_opts(Tcl_Interp *interp, Tcl_Obj *const objv[],
      Tcl_Obj *dict, const char **stdin_s, size_t *stdin_slen,
      const char **stdout_s, size_t *stdout_slen,
      const char **stderr_s, size_t *stderr_slen,
      const char **job_manager, size_t *job_manager_len,
      coaster_staging_mode *staging_mode)
{
  int rc;

  Tcl_DictSearch search;
  Tcl_Obj *key, *value;
  int done;

  rc = Tcl_DictObjFirst(interp, dict, &search, &key, &value, &done);
  TCL_CHECK(rc);

  for (; !done ; Tcl_DictObjNext(&search, &key, &value, &done)) {
    const char *key_s;
    int key_len;
    int tmp_len;

    key_s = Tcl_GetStringFromObj(key, &key_len);

    if (key_len == 5 && memcmp(key_s, "stdin", 5) == 0)
    {
      *stdin_s = Tcl_GetStringFromObj(value, &tmp_len);
      *stdin_slen = (size_t)tmp_len;
      continue;
    }
    else if (key_len == 6)
    {
      if (memcmp(key_s, "stdout", 6) == 0)
      {
        *stdout_s = Tcl_GetStringFromObj(value, &tmp_len);
        *stdout_slen = (size_t)tmp_len;
        continue;
      }
      else if (memcmp(key_s, "stderr", 6) == 0)
      {
        *stderr_s = Tcl_GetStringFromObj(value, &tmp_len);
        *stderr_slen = (size_t)tmp_len;
        continue;
      }
    }
    else if (key_len == 11 && memcmp(key_s, "job_manager", 11) == 0)
    {
      *job_manager = Tcl_GetStringFromObj(value, &tmp_len);
      *job_manager_len = (size_t)tmp_len;
      continue;
    }
    else if (key_len == 12 && memcmp(key_s, "staging_mode", 12) == 0)
    {
      const char *staging_mode_s = Tcl_GetString(value);
      bool valid_staging_mode = false;
      for (int i = 0; i < num_staging_modes; i++) {
        if (strcmp(staging_mode_s, staging_modes[i].name) == 0) {
          *staging_mode = staging_modes[i].mode;
          valid_staging_mode = true;
          break;
        }
      }
      TCL_CONDITION(valid_staging_mode, "Unknown Coaster staging mode: "
                    "%s", staging_mode_s);
      continue;
    }
    TCL_CONDITION(false, "Unknown coaster key: %.*s", key_len, key_s);
  }
  Tcl_DictObjDone(&search);
  return TCL_OK;
}
#endif

static int
Turbine_CopyTo_Cmd(ClientData cdata, Tcl_Interp *interp,
                   int objc, Tcl_Obj *const objv[])
{
  TCL_ARGS(4);
  Tcl_WideInt comm_int;
  int rc = Tcl_GetWideIntFromObj(interp, objv[1], &comm_int);
  TCL_CHECK_MSG(rc, "Not an integer: %s", Tcl_GetString(objv[1]));
  const char* name_in  = Tcl_GetString(objv[2]);
  const char* name_out = Tcl_GetString(objv[3]);

  MPI_Comm comm = (MPI_Comm) comm_int;
  bool result = turbine_io_copy_to(comm, name_in, name_out);
  TCL_CONDITION(result, "Could not copy: %s to %s",
                name_in, name_out);
  return TCL_OK;
}

static int
Turbine_Bcast_Cmd(ClientData cdata, Tcl_Interp *interp,
                  int objc, Tcl_Obj *const objv[])
{
  // Unpack
  TCL_ARGS(4);
  int rc;
  Tcl_WideInt comm_int;
  rc = Tcl_GetWideIntFromObj(interp, objv[1], &comm_int);
  TCL_CHECK_MSG(rc, "Not an integer: %s", Tcl_GetString(objv[1]));
  int root;
  rc = Tcl_GetIntFromObj(interp, objv[2], &root);
  TCL_CHECK_MSG(rc, "Not an integer: %s", Tcl_GetString(objv[2]));
  MPI_Comm comm = (MPI_Comm) comm_int;
  char* name  = Tcl_GetString(objv[3]);

  // Switch on bcast root
  char* s;
  int rank;
  MPI_Comm_rank(comm, &rank);
  if (rank == root)
    s = (char*) Tcl_GetVar(interp, name, EMPTY_FLAG);

  // Execute
  int length;
  turbine_io_bcast(comm, &s, &length);

  // Return
  if (rank != root)
    Tcl_SetVar(interp, name, s, EMPTY_FLAG);
  return TCL_OK;
}

/**
   Called when Tcl loads this extension
 */
int DLLEXPORT
Tclturbine_Init(Tcl_Interp* interp)
{
  if (Tcl_InitStubs(interp, TCL_VERSION, 0) == NULL)
    return TCL_ERROR;

  if (Tcl_PkgProvide(interp, "turbine", TURBINE_VERSION) == TCL_ERROR)
    return TCL_ERROR;

  tcl_c_utils_init(interp);
  tcl_adlb_init(interp);
  tcl_jvm_init(interp);
  tcl_mpe_init(interp);
  tcl_julia_init(interp);
  tcl_python_init(interp);
  tcl_r_init(interp);
  Blob_Init(interp);
  Launch_Init(interp);

  COMMAND("init",        Turbine_Init_Cmd);
  COMMAND("init_debug",  Turbine_Init_Debug_Cmd);
  COMMAND("version",     Turbine_Version_Cmd);
  COMMAND("rule",        Turbine_Rule_Cmd);
  COMMAND("ruleopts",    Turbine_RuleOpts_Cmd);
  COMMAND("log",         Turbine_Log_Cmd);
  COMMAND("log_time",    Turbine_LogTime_Cmd);
  COMMAND("normalize",   Turbine_Normalize_Cmd);
  COMMAND("worker_loop", Turbine_Worker_Loop_Cmd);
  COMMAND("cache_check", Turbine_Cache_Check_Cmd);
  COMMAND("cache_retrieve", Turbine_Cache_Retrieve_Cmd);
  COMMAND("cache_store", Turbine_Cache_Store_Cmd);
  COMMAND("task_comm",   Turbine_TaskComm_Cmd);
  COMMAND("finalize",    Turbine_Finalize_Cmd);
  COMMAND("debug_on",    Turbine_Debug_On_Cmd);
  COMMAND("debug",       Turbine_Debug_Cmd);
  COMMAND("toint_impl", Turbine_ToIntImpl_Cmd);
  COMMAND("parse_int_impl", Turbine_ParseIntImpl_Cmd);

  COMMAND("sync_exec", Sync_Exec_Cmd);

  COMMAND("async_exec_names", Async_Exec_Names_Cmd);
  COMMAND("async_exec_configure", Async_Exec_Configure_Cmd);
  COMMAND("async_exec_worker_loop", Async_Exec_Worker_Loop_Cmd);

  COMMAND("noop_exec_register", Noop_Exec_Register_Cmd);
  COMMAND("noop_exec_run", Noop_Exec_Run_Cmd);

  COMMAND("coaster_register", Coaster_Register_Cmd);
  COMMAND("coaster_run", Coaster_Run_Cmd);

  COMMAND("bcast",   Turbine_Bcast_Cmd);
  COMMAND("copy_to", Turbine_CopyTo_Cmd);

  Tcl_Namespace* turbine =
    Tcl_FindNamespace(interp, "::turbine::c", NULL, 0);
  Tcl_Export(interp, turbine, "*", 0);

  set_namespace_constants(interp);

  return TCL_OK;
}<|MERGE_RESOLUTION|>--- conflicted
+++ resolved
@@ -623,9 +623,6 @@
   return TCL_OK;
 }
 
-<<<<<<< HEAD
-
-
 static int
 Turbine_LogTimeAbs_Cmd(ClientData cdata, Tcl_Interp *interp,
                     int objc, Tcl_Obj *const objv[])
@@ -637,10 +634,6 @@
   return TCL_OK;
 }
 
-*/
-
-=======
->>>>>>> f86a2bc6
 static int
 Turbine_Normalize_Cmd(ClientData cdata, Tcl_Interp *interp,
                       int objc, Tcl_Obj *const objv[])
