
# TURBINE CONFIGURE.AC

# Process this file with autoconf to produce a configure script.

# NOTE: Default CFLAGS are "-g -O2"
# Use ./configure CFLAGS="-g ..." to change the defaults
#     or --enable-fast

# CONVENTIONS:
# For a path name value,
# 0 means NOT SET
# NOTFOUND means FILE NOT FOUND

define([turbine_version],
       regexp(esyscmd(cat version.txt),[\([.0-9]*\)],[\1]))

AC_PREREQ([2.62])
AC_INIT([Turbine], [turbine_version()], [wozniak@mcs.anl.gov])
AC_CONFIG_SRCDIR([src/turbine/turbine.c])
AC_CONFIG_HEADERS([config.h])

m4_include([../../dev/m4/ifblank.m4])

TURBINE_VERSION=turbine_version()
AC_MSG_RESULT([Turbine version: ${TURBINE_VERSION}])
AC_SUBST(TURBINE_VERSION)

if [[ ${prefix} == "NONE" ]]
then
  AC_MSG_ERROR("You must provide --prefix")
fi

AC_MSG_RESULT([PREFIX: ${prefix}])
SOFTWARE=$( cd $(dirname ${prefix}) && /bin/pwd )
if [[ ${?} != 0 ]]
then
  SOFTWARE=0
fi
AC_MSG_RESULT([SOFTWARE: ${SOFTWARE}])

if [[ ${prefix} == ${PWD} ]]
then
  AC_MSG_ERROR([Your --prefix should not be the same as PWD: $PWD])
fi

echo ${PWD} > source.txt

# Check OS
USE_MAC="no"
if [[ $( uname ) == "Darwin" ]]
then
        AC_MSG_RESULT([detected Mac.])
        USE_MAC="yes"
fi
AC_SUBST(USE_MAC)

# Set shared object suffix (.so on Linux, .dylib on Mac)
SO_SUFFIX=so
if [[ $(uname) = "Darwin" ]]
then
   SO_SUFFIX=dylib
fi
AR_SUFFIX=a

DPKG_ARCH=
# Debian distros may put in architecture-specific subdirectory
if which dpkg-architecture > /dev/null 2>&1
then
  DPKG_ARCH=$(dpkg-architecture -qDEB_HOST_MULTIARCH)
  AC_MSG_RESULT([dpkg-architecture: ${DPKG_ARCH}])
fi

# Checks for programs
AC_PROG_CC
LD=${CC}
AC_PATH_PROG([SWIG],[swig],[0])
[[ ${SWIG} == 0 ]] && AC_MSG_ERROR([Could not find SWIG!])
# We trust the user's install and omit AC_PROG_INSTALL

# Note that the zlib check is too smart- if you provide a
# broken location for --with-zlib, it will find a different one!
# This is problematic on cross-compiled systems (like BG/Q).
ENABLE_ZLIB=0
m4_include([../../dev/m4/ax_check_zlib.m4])
AX_CHECK_ZLIB([ENABLE_ZLIB=1],
   AC_MSG_ERROR([Could not find zlib: use --with-zlib or --without-zlib.
                 Note that Swift/Turbine checkpointing and HDF
                 both require zlib and can both be disabled.]))
AC_SUBST(ZLIB_HOME)
AC_SUBST(ENABLE_ZLIB)

# We prefer to use cp -u for installation
AC_CACHE_CHECK([for cp that supports -u], [ac_cv_path_cp_u],
            [AC_PATH_PROGS_FEATURE_CHECK([CP_U], [cp],
              [[cp_u_out=`cp -u /dev/null cp_u.token 2>&1 > /dev/null`
                test "$?" = 0 \
                && ac_cv_path_cp_u=yes || ac_cv_path_cp_u=no ]],
              [])])
AC_SUBST([CP_U], [$ac_cv_path_cp_u])
[[ -r cp_u.token ]] && rm cp_u.token

# We prefer to use cp --parents for installation
AC_CACHE_CHECK([for cp that supports --parents], [ac_cv_path_cp_parents],
            [AC_PATH_PROGS_FEATURE_CHECK([CP_PARENTS], [cp],
              [[cp_parents_out=`cp --parents /dev/null . > /dev/null 2>&1`
                test "$?" = 0 \
                && ac_cv_path_cp_parents=yes || ac_cv_path_cp_parents=no ]],
              [])])
# If cp --parents succeeded, we have a directory to remove
[[ -d dev ]] && rm -r dev
AC_SUBST([CP_PARENTS], [$ac_cv_path_cp_parents])

# Checks for headers
AC_CHECK_HEADERS([fcntl.h limits.h malloc.h stddef.h sys/param.h])
AC_CHECK_HEADERS([sys/time.h])

# Checks for typedefs, structures, and compiler characteristics.
AC_C_INLINE
AC_HEADER_STDBOOL
AC_TYPE_PID_T
AC_TYPE_SIZE_T
AC_TYPE_INT32_T
AC_TYPE_INT64_T
AC_TYPE_MODE_T
AC_TYPE_UINT8_T
AC_TYPE_UINT16_T
AC_TYPE_UINT32_T
AC_TYPE_UINT64_T
AC_CHECK_TYPES([ptrdiff_t])

# Checks for library functions.
# Although autoscan 2.68 warns for AC_FUNC_STRNLEN, we do not use it
# because of known autoconf issues.  We do check for strnlen here:
AC_FUNC_FORK
AC_FUNC_MALLOC
AC_FUNC_REALLOC
AC_CHECK_FUNCS([gettimeofday mallinfo memchr memset pow setenv strchr])
AC_CHECK_FUNCS([strdup strerror strlen strnlen strstr strtol strtoul ])
AC_CHECK_FUNCS([uname])

# Define templates
AC_DEFINE([HAVE_STDDEF_H], [], [Do we have stddef.h?])
AC_DEFINE([HAVE_SYS_PARAM_H], [], [Do we have sys/param.h?])

USE_C_UTILS=0
AC_ARG_WITH(c-utils,
    AS_HELP_STRING([--with-c-utils], [location of ExM c-utils]),
    [
        AC_MSG_CHECKING([${withval}/include/c-utils.h])
        [[ -r ${withval}/include/c-utils.h ]] && USE_C_UTILS=1
        if [[ ${USE_C_UTILS} == 0 ]]
        then
            AC_MSG_ERROR([Could not find ExM c-utils in $withval])
        fi
        AC_MSG_RESULT([yes])
        USE_C_UTILS=${withval}
    ],
    [
        dnl If not given, look in SOFTWARE, if valid
        if [[ ${SOFTWARE} == 0 ]]
        then
            AC_MSG_ERROR([Not found: ExM c-utils])
        fi
        location=${SOFTWARE}/c-utils
        AC_CHECK_FILE(${location}/include/c-utils.h,
                      [USE_C_UTILS=1], [])
        if [[ ${USE_C_UTILS} == 1 ]]
        then
            USE_C_UTILS=${location}
        else
            AC_MSG_ERROR([Not found: ExM c-utils])
        fi
    ]
)
AC_SUBST(USE_C_UTILS)

USE_LIBCUTILS_A=""
AC_MSG_CHECKING([checking for ${USE_C_UTILS}/lib/libexmcutils.${AR_SUFFIX}])
if [[ -f "${USE_C_UTILS}/lib/libexmcutils.${AR_SUFFIX}" ]]; then
  USE_LIBCUTILS_A="${USE_C_UTILS}/lib/libexmcutils.${AR_SUFFIX}"
  AC_MSG_RESULT([yes])
else
  AC_MSG_RESULT([no])
fi
AC_SUBST(USE_LIBCUTILS_A)

# MPI defaults (may be overridden on special systems)
USE_MACHINE=normal
# The "launcher" is used by job submission systems to launch jobs
# Usually a path to mpiexec
# Note: schedulers are handled by turbine/scripts/submit/*
USE_LAUNCHER=0
USE_MPI_DIR=0
USE_MPI_INCLUDE=0
USE_MPI_LIB_DIR=0
USE_MPI_LIB_NAME=
USE_MPI_LIB_DIR=
ENABLE_CUSTOM_MPI=0

# Set MPI_DIR directly
AC_ARG_WITH(mpi,
    AS_HELP_STRING([--with-mpi], [location of MPI installation]),
    [
        if [[ ! -d ${withval} ]]
        then
            AC_MSG_ERROR(No MPI directory at $withval)
        fi
        USE_MPI_DIR=${withval}
        USE_MPI_INCLUDE=${USE_MPI_DIR}/include
        AC_MSG_RESULT([Trying MPI directory: ${USE_MPI_DIR}])
    ],
    [])

# In custom-mpi, the user will optionally specify MPI directories below
AC_ARG_ENABLE(custom-mpi,
    AS_HELP_STRING([--enable-custom-mpi],
                   [Select MPI include and lib separately,
                    do not use mpicc]),
    [
        ENABLE_CUSTOM_MPI=1
        USE_MACHINE=custom
    ],
    [])

AC_ARG_WITH(launcher,
    AS_HELP_STRING([--with-launcher],
                   [name in PATH or full path to job launcher
                       (mpiexec, etc.)]),
    [
        USE_LAUNCHER=${withval}
        AC_CHECK_FILE(${USE_LAUNCHER}, [],
                      AC_MSG_ERROR("Launcher not found!"))
    ])

# Set MPI_DIR with respect to an mpicc in PATH
if [[ ${USE_MPI_DIR} == 0 ]]
then
   # Last chance to configure MPI: look for mpiexec in PATH
   program=$( which mpicc 2> /dev/null)
   if [[ ${?} == 0 ]]
   then
       AC_MSG_RESULT([PATH contains: ${program}])
       USE_MPI_DIR=$( cd $(dirname ${program})/.. ; /bin/pwd )
       USE_MPI_INCLUDE=${USE_MPI_DIR}/include
       AC_MSG_RESULT([Trying MPI directory: ${USE_MPI_DIR}])
   elif (( ! ENABLE_CUSTOM_MPI ))
   then
       AC_MSG_ERROR([Turbine requires --with-mpi or
                                  --enable-custom-mpi or
                                  or mpicc in PATH .])
   fi
fi

if [[ ${USE_LAUNCHER} == 0 ]]
then
    # Try to set launcher based on MPI_DIR
    if [[ -x ${USE_MPI_DIR}/bin/mpiexec ]]
    then
        AC_MSG_RESULT([Found ${USE_MPI_DIR}/bin/mpiexec])
        USE_LAUNCHER=${USE_MPI_DIR}/bin/mpiexec
    fi
fi

if [[ ${USE_LAUNCHER} == 0 ]]
then
    # Try to set launcher based on PATH
    program=$( which mpiexec 2> /dev/null )
    if [[ ${?} != 0 ]]
    then
        AC_MSG_WARN([mpiexec not found: no default Turbine launcher])
    fi
fi

AC_MSG_RESULT([Using MPI launcher: ${USE_LAUNCHER}])

# Look for mpi.h at its APT location
if [[ ! -f ${USE_MPI_INCLUDE}/mpi.h ]]
then
    if [[ -f ${USE_MPI_INCLUDE}/mpi/mpi.h ]]
    then
        USE_MPI_INCLUDE=${USE_MPI_INCLUDE}/mpi
    fi
fi

AC_ARG_WITH(mpi-include,
    AS_HELP_STRING([--with-mpi-include],
                   [directory containing MPI header (mpi.h).]),
    [
        USE_MPI_INCLUDE=${withval}
    ],
    [])

AC_ARG_WITH(mpi-lib-dir,
    AS_HELP_STRING([--with-mpi-lib-dir],
                   [directory containing MPI lib (usually libmpich)]),
    [
        USE_MPI_LIB_DIR=${withval}
    ],
    [])

AC_ARG_WITH(mpi-lib-name,
    AS_HELP_STRING([--with-mpi-lib-name],
                   [name of MPI lib (usually mpich) -
                    assumes mpi-lib-dir has been given]),
    [
        USE_MPI_LIB_NAME=${withval}
    ],
    [])

MPI_EXTRA_LIBS=
AC_ARG_WITH(mpi-lib-extra,
    AS_HELP_STRING([--with-mpi-lib-extra],
                   [comma-separated list of names of any additional MPI
                    libraries in MPI lib directory that must be linked
                    against.  Mainly useful for static linking against
                    uncommon MPI implementations or when not using
                    mpicc.]),
    [
      # Switch to space separated
      MPI_EXTRA_LIBS=$(echo "${withval}" | tr "," " ")
    ],
    [])

# Allow user to disable MPI checks (useful on Cray)
ENABLE_MPI_CHECKS=yes
AC_ARG_ENABLE(mpi-checks,
    AC_HELP_STRING([--disable-mpi-checks],
                   [Turbine checks for mpi.h and MPI libs to obtain
                    the MPI version and enforce sanity.  This flag
                    disables these checks.]),
    [ ENABLE_MPI_CHECKS=${enableval} ])

# Now check MPI settings

if [[ ${ENABLE_MPI_CHECKS} == yes ]]
then

AC_CHECK_FILE(${USE_MPI_INCLUDE}/mpi.h,
                [],
                [AC_MSG_ERROR([Could not find mpi.h in ${USE_MPI_INCLUDE}])])

MPI_LIB_FOUND=0

if [[ -z "${USE_MPI_LIB_DIR}" ]]
then
  MPI_LIB_DIR_ALTS="${USE_MPI_DIR}/lib"

  if [[ ! -z "${DPKG_ARCH}" ]]
  then
    MPI_LIB_DIR_ALTS+=" ${USE_MPI_DIR}/lib/${DPKG_ARCH}"
  fi
else
  MPI_LIB_DIR_ALTS="${USE_MPI_LIB_DIR}"
fi

if [[ -z "${USE_MPI_LIB_NAME}" ]]
then
  MPI_LIB_NAME_ALTS="mpi mpich"
else
  MPI_LIB_NAME_ALTS="${USE_MPI_LIB_NAME}"
fi

for MPI_LIB_DIR_ALT in ${MPI_LIB_DIR_ALTS}
do
  for MPI_LIB_NAME_ALT in ${MPI_LIB_NAME_ALTS}
  do
    MPI_LIB_SO=${MPI_LIB_DIR_ALT}/lib${MPI_LIB_NAME_ALT}.${SO_SUFFIX}
    MPI_LIB_A=${MPI_LIB_DIR_ALT}/lib${MPI_LIB_NAME_ALT}.${AR_SUFFIX}
    AC_MSG_CHECKING([for MPI library lib${MPI_LIB_NAME_ALT} at ${MPI_LIB_DIR_ALT}])
    if [[ -f "${MPI_LIB_SO}" -o -f "${MPI_LIB_A}"  ]]
    then
      AC_MSG_RESULT([yes])
      MPI_LIB_FOUND=1
      USE_MPI_LIB_DIR="${MPI_LIB_DIR_ALT}"
      USE_MPI_LIB_NAME="${MPI_LIB_NAME_ALT}"
      break 2
    else
      AC_MSG_RESULT([no])
    fi
  done
done

if (( ! MPI_LIB_FOUND ))
then
  AC_MSG_ERROR([Could not find MPI library in any alternative locations])
fi
fi

# Set MPI options

if [[ -n "${USE_MPI_LIB_NAME}" ]]
then
    USE_MPI_LIB_SPEC="-l${USE_MPI_LIB_NAME}"
fi
for extra_lib in ${MPI_EXTRA_LIBS}
do
  USE_MPI_LIB_SPEC+=" -l${extra_lib}"
done

USE_MPI_LIB_A=
USE_MPI_LIB_EXTRA_A=
if [[ -f ${MPI_LIB_A} ]]
then
  MPI_LIB_FOUND=1
  USE_MPI_LIB_A=${MPI_LIB_A}

  for extra_lib in ${MPI_EXTRA_LIBS}
  do
    extra_lib_a=${USE_MPI_LIB_DIR}/lib${extra_lib}.${AR_SUFFIX}
    if [[ ! -f "${extra_lib_a}" ]]
    then
      AC_MSG_ERROR([Expected library ${extra_lib_a} to exist])
    fi
    USE_MPI_LIB_EXTRA_A+=" ${extra_lib_a}"
  done

  # Locate common extra dependencies
  for extra_lib in opa mpl open-rte open-pal
  do
    extra_lib_a=${USE_MPI_LIB_DIR}/lib${extra_lib}.${AR_SUFFIX}
    if [[ -f "${extra_lib_a}" ]]
    then
      USE_MPI_LIB_EXTRA_A+=" ${extra_lib_a}"
      USE_MPI_LIB_SPEC+=" -l${extra_lib}"
    fi
  done
fi

if [[ ${ENABLE_MPI_CHECKS} == yes ]]
then
if (( ! MPI_LIB_FOUND ))
then
  AC_MSG_ERROR([Could not find MPI library:
                   ${MPI_LIB_SO} or ${MPI_LIB_A}.
                   MPI may not be installed at this
                   location or library may not
                   have been built.])
fi
fi

# Write out MPI settings
AC_SUBST(USE_MACHINE)
AC_SUBST(USE_LAUNCHER)
AC_SUBST(USE_MPI_INCLUDE)
AC_SUBST(USE_MPI_LIB_DIR)
AC_SUBST(USE_MPI_LIB_NAME)
AC_SUBST(USE_MPI_LIB_SPEC)
AC_SUBST(USE_MPI_LIB_A)
AC_SUBST(USE_MPI_LIB_EXTRA_A)

# Discover MPI implementation:
# MPI_IMPL will be unknown, OpenMPI, or MPICH
MPI_IMPL=unknown
# Set to flag for line numbers if supported
MPI_LINE_OUTPUT_FLAG=

if [[ ${ENABLE_MPI_CHECKS} == yes ]]
then
if [[ ${USE_MPI_INCLUDE} != 0 ]]
then
   MPI_H=${USE_MPI_INCLUDE}/mpi.h
else
   MPI_H=${USE_MPI_DIR}/include/mpi.h
fi
AC_MSG_CHECKING([MPI implementation in ${MPI_H} ])
if grep -q OMPI_MPI_H ${MPI_H} > /dev/null 2>&1
then
   OMPI_MINOR_VERSION=$( grep OMPI_MINOR_VERSION ${MPI_H} | \
                         head -1 | cut -d ' ' -f 3 )
   MPI_IMPL=OpenMPI_1.${OMPI_MINOR_VERSION}
   if (( OMPI_MINOR_VERSION >= 3 ))
   then
     LINE_PREFIX="-tag-output"
   else
     LINE_PREFIX=
   fi
elif grep -q MPICH_NAME ${MPI_H} > /dev/null 2>&1
then
   MPI_IMPL=MPICH2
   MPI_LINE_OUTPUT_FLAG=-l
fi
AC_MSG_RESULT([${MPI_IMPL}])
fi # ENABLE_MPI_CHECKS==yes
AC_SUBST(MPI_IMPL)
AC_SUBST(MPI_LINE_OUTPUT_FLAG)

# We assume libmpe.so is in the MPE/lib directory
# See Turbine - Build for explanation
ENABLE_MPE=0
USE_MPE=0
USE_MPE_LIB_A=
LIBMPE_SO=${USE_MPE}/lib/libmpe.${SO_SUFFIX}
LIBMPE_A=${USE_MPE}/lib/libmpe.${AR_SUFFIX}
AC_ARG_WITH(mpe,
     AS_HELP_STRING(
                    [--with-mpe],
                    [Enable Turbine MPE, set path to ${LIBMPE}]),
     [ USE_MPE=${withval} ; ENABLE_MPE=1], [:] )
if [[ ${USE_MPE} != 0 ]]
then
    AC_MSG_RESULT([Enabling MPE]);

    LIBMPE_FOUND=0
    if [[ -f ${LIBMPE_SO} ]]
    then
      LIBMPE_FOUND=1
    fi

    if [[ -f ${LIBMPE_A} ]]
    then
      LIBMPE_FOUND=1
      USE_MPI_LIB_A=${LIBMPE_A}
    fi

    if (( ! LIBMPE_FOUND ))
    then
      AC_MSG_ERROR([Could not find MPE library:
                       ${LIBMPE_SO} or ${LIBMPE_A}.
                       MPE may not be installed at this
                       location or library may not
                       have been built.])
    fi
    AC_DEFINE_UNQUOTED(ENABLE_MPE,ENABLE_MPE,[Enables MPE])
fi
AC_SUBST(USE_MPE)
AC_SUBST(ENABLE_MPE)
AC_SUBST(USE_MPE_LIB_A)

ENABLE_XPT=yes
AC_ARG_ENABLE(checkpoint,
     AS_HELP_STRING(
                    [--enable-checkpoint],
                    [Enable Turbine support for ADLB checkpointing (enabled by default)]), [
      if [[ "$enableval" == yes ]]
      then
        ENABLE_XPT=yes
      elif [[ "$enableval" == no ]]
      then
        ENABLE_XPT=no
      else
        AC_MSG_ERROR([Invalid enable-checkpoint value: $enableval])
      fi
    ], [])
if [[ ${ENABLE_XPT} == yes ]]
then
    AC_MSG_RESULT([Checkpointing enabled]);
else
    AC_MSG_RESULT([Checkpointing disabled]);
fi
AC_SUBST(ENABLE_XPT)

USE_ADLB=0
AC_ARG_WITH(adlb,
    AS_HELP_STRING(
        [--with-adlb],
        [location of ADLB]),
    [
        AC_MSG_CHECKING([for ${withval}/include/adlb.h])
        if [[ ! -r ${withval}/include/adlb.h ]]
        then
            AC_MSG_ERROR(Could not find ADLB in $withval)
        fi
        AC_MSG_RESULT(ok)
        USE_ADLB=${withval}
    ],
    [
        dnl If not given, look in SOFTWARE, if valid
        if [[ ${SOFTWARE} == 0 ]]
        then
            AC_MSG_ERROR([Not found: ADLB])
        fi
        location=${SOFTWARE}/lb
        AC_CHECK_FILE(${location}/include/adlb.h,
                      [USE_ADLB=${location}], [])
        if [[ ${USE_ADLB} == 0 ]]
        then
            AC_MSG_ERROR([Not found: ADLB])
        fi
    ]
)
AC_SUBST(USE_ADLB)

USE_LIBADLB_A=""
if [[ -f "${USE_ADLB}/lib/libadlb.${AR_SUFFIX}" ]]; then
  USE_LIBADLB_A="${USE_ADLB}/lib/libadlb.${AR_SUFFIX}"
fi
AC_SUBST(USE_LIBADLB_A)

# Python is optional
# By default, use default location and version 2.7
USE_PY_VERSION_MAJOR=2
USE_PY_VERSION_MINOR=7
USE_PY_VERSION_SUFFIX=
USE_PYTHON_INCLUDE=0
USE_PYTHON_LIB=0
USE_PYTHON_NAME=python${USE_PYTHON_VERSION}
HAVE_PYTHON=0

AC_ARG_WITH(python-version-major,
   AS_HELP_STRING([--with-python-version-major],
                   [Use this version (Default: 2)]),
   [
     USE_PY_VERSION_MAJOR=${withval}
   ],[])
AC_ARG_WITH(python-version-minor,
   AS_HELP_STRING([--with-python-version-minor],
                   [Use this version (Default: 7)]),
   [
     USE_PY_VERSION_MINOR=${withval}
   ])
AC_ARG_WITH(python-version-suffix,
   AS_HELP_STRING([--with-python-version-suffix],
                   [Use this version (Default: <none>)]),
   [
     USE_PY_VERSION_SUFFIX=${withval}
   ])

AC_ARG_ENABLE(python,
    AS_HELP_STRING([--enable-python],
                   [Enable calling python]),
    [
      USE_PYTHON_VERSION=${USE_PY_VERSION_MAJOR}.${USE_PY_VERSION_MINOR}${USE_PY_VERSION_SUFFIX}
      AC_MSG_RESULT([Trying Python version: ${USE_PYTHON_VERSION}])

      HAVE_PYTHON=1
    ])

AC_ARG_WITH(python,
   AS_HELP_STRING([--with-python],
                   [Use this python directory]),
  [
      USE_PYTHON_VERSION=${USE_PY_VERSION_MAJOR}.${USE_PY_VERSION_MINOR}${USE_PY_VERSION_SUFFIX}
      AC_MSG_RESULT([Trying Python version: ${USE_PYTHON_VERSION}])

      HAVE_PYTHON=1
      AC_CHECK_FILE(${withval}/include/python${USE_PYTHON_VERSION}/Python.h, [],
                    [AC_MSG_ERROR([Could not find python header!])])
      USE_PYTHON_INCLUDE=${withval}/include
      USE_PYTHON_LIBDIR=${withval}/lib
      USE_PYTHON_NAME=libpython${USE_PYTHON_VERSION}.so
  ])

AC_ARG_WITH(python-lib,
    AS_HELP_STRING([--with-python-lib],
                   [Use this python directory library -
                    provide fully qualified path]),
    [
      HAVE_PYTHON=1
      USE_PYTHON_LIB=${withval}
      AC_CHECK_FILE(${USE_PYTHON_LIB}, [],
                    [AC_MSG_ERROR([Could not find python!])])
      USE_PYTHON_LIBDIR=$( dirname ${USE_PYTHON_LIB} )
      USE_PYTHON_NAME=$( basename ${USE_PYTHON_LIB} )
      USE_PYTHON=${USE_PYTHON_LIB} # Copy
    ])

if [[ ${HAVE_PYTHON} == 1 ]]
then
    USE_PYTHON_NAME=${USE_PYTHON_NAME#lib}
    USE_PYTHON_NAME=${USE_PYTHON_NAME%.so}
    AC_MSG_RESULT([Using Python lib directory: ${USE_PYTHON_LIBDIR}])
    AC_MSG_RESULT([Using Python lib name:      ${USE_PYTHON_NAME}])
fi

AC_DEFINE_UNQUOTED([HAVE_PYTHON],$HAVE_PYTHON,[Enables Python])
AC_DEFINE_UNQUOTED([USE_PY_VERSION_MAJOR],
                   $USE_PY_VERSION_MAJOR,[Python version: major])
AC_DEFINE_UNQUOTED([USE_PY_VERSION_MINOR],
                   $USE_PY_VERSION_MINOR,[Python version: minor])
AC_DEFINE_UNQUOTED([USE_PY_VERSION_SUFFIX],
                   $USE_PY_VERSION_SUFFIX,[Python version: suffix])
AC_SUBST(USE_PY_VERSION_MAJOR)
AC_SUBST(USE_PY_VERSION_MINOR)
AC_SUBST(USE_PY_VERSION_SUFFIX)
AC_SUBST(HAVE_PYTHON)
AC_SUBST(USE_PYTHON_INCLUDE)
AC_SUBST(USE_PYTHON_LIBDIR)
AC_SUBST(USE_PYTHON_NAME)

if (( HAVE_PYTHON ))
then
    AC_MSG_RESULT([Python enabled])
else
    AC_MSG_RESULT([Python disabled])
fi

# R is optional
HAVE_R=0
USE_R=
RCPP_PATH=0
RINSIDE_PATH=0
AC_ARG_ENABLE(r,
    AS_HELP_STRING([--enable-r],
                   [Enable calling R language]),
    [
      HAVE_R=1
      USE_R=""
    ])

AC_ARG_WITH(rinside,
   AS_HELP_STRING([--with-rinside],
                   [Use this RInside directory]),
   [
      HAVE_R=1
      RINSIDE_PATH=${withval}
   ])

AC_ARG_WITH(rcpp,
   AS_HELP_STRING([--with-rcpp],
                   [Use this Rcpp directory]),
   [
      HAVE_R=1
      RCPP_PATH=${withval}
   ])

AC_ARG_WITH(r,
   AS_HELP_STRING([--with-r],
                   [Use this R directory]),
  [
      HAVE_R=1
      USE_R=${withval}
  ])

if [[ ${HAVE_R} == 1 ]]
then
  AC_CHECK_FILE(${USE_R}/include/R.h, [],
        [AC_MSG_ERROR([Could not find R header!])])
  if [[ ${RINSIDE_PATH} == 0 ]]
  then
    AC_CHECK_PROG(RSCRIPT, Rscript, Rscript)
    if [[ ! -z ${RSCRIPT} ]]
    then
      R_LIB_PATHS=" ${USE_R} "
      # returned in order of precedence so we want to
      # reverse so that the last overrides the first
      R_LIB_PATHS+="$(Rscript -e 'cat(rev(.libPaths()))')"
      for p in $R_LIB_PATHS
      do
        AC_CHECK_FILE(${p}/RInside, [RINSIDE_PATH=${p}/RInside], [])
      done
    else
      RINSIDE_PATH=${USE_R}/RInside
    fi
  fi

<<<<<<< HEAD
  if [[ ${RCPP_PATH} == 0 ]]
  then
    AC_CHECK_PROG(RSCRIPT, Rscript, Rscript)
    if [[ ! -z ${RSCRIPT} ]]
    then
      R_LIB_PATHS="${USE_R} "
      # returned in order of precedence so we want to
      # reverse so that the last overrides the first
      R_LIB_PATHS+="$(Rscript -e 'cat(rev(.libPaths()))')"
      for p in $R_LIB_PATHS
      do
        AC_CHECK_FILE(${p}/Rcpp, [RCPP_PATH=${p}/Rcpp], [])
      done
    else
      RCPP_PATH=${USE_R}/Rcpp
    fi
  fi

  AC_CHECK_FILE(${RINSIDE_PATH}/include/RInside.h, [],
                 [AC_MSG_ERROR([Could not find RInside header!])])
  AC_CHECK_FILE(${RCPP_PATH}/include/Rcpp.h, [],
                 [AC_MSG_ERROR([Could not find Rcpp header!])])

  # C++ is only required if we enable R
  AC_PROG_CXX
  LD=${CXX}
=======
# JVM scripting support: Disabled by default
HAVE_JVM_SCRIPT=0
USE_JVM_SCRIPT_HOME=0
AC_ARG_ENABLE(jvm-scripting,
    AS_HELP_STRING([--enable-jvm-scripting],
                   [Enable calling JVM scripting languages]),
    [
      HAVE_JVM_SCRIPT=1
      USE_JVM_SCRIPT_HOME=swift-t-jvm
    ])
AC_ARG_WITH(jvm-scripting,
   AS_HELP_STRING([--with-jvm-scripting],
                   [Use this JVM scripting plugin home directory]),
  [
      HAVE_JVM_SCRIPT=1
      USE_JVM_SCRIPT_HOME=${withval}
  ])
if (( ${HAVE_JVM_SCRIPT} ))
then
    AC_CHECK_FILE(${USE_JVM_SCRIPT_HOME}/src/swift-jvm.h, [],
                  [AC_MSG_ERROR([Could not find JVM scripting header!])])
    AC_MSG_RESULT([JVM scripting enabled])
else
    AC_MSG_RESULT([JVM scripting disabled])
fi

AC_DEFINE_UNQUOTED([HAVE_JVM_SCRIPT],$HAVE_JVM_SCRIPT,[Enables JVM scripting])
AC_SUBST(HAVE_JVM_SCRIPT)
AC_SUBST(USE_JVM_SCRIPT_HOME)

#JVM HOME
AC_SUBST(JVMHOME,"/usr/lib/jvm/java-8-oracle")
AC_ARG_WITH([jvm-home],
            [AS_HELP_STRING([--with-jvm-home],
               [Set up the jvm home directory (default: /usr/lib/jvm/java-8-oracle)])],
            [AC_SUBST(JVMHOME,$withval)],
            )

#JVM SWIFT-T LIBs
AC_SUBST(JVMLIB,$(pwd)"/swift-jvm/swift-jvm-build/target/swift-jvm-build-0.0.1-bin/swift-jvm/classes")
AC_ARG_WITH([swift-jvm-engine-lib],
            [AS_HELP_STRING([--with-swift-jvm-engine-lib],
               [Set up the swift jvm engine lib (default: classes)])],
            [AC_SUBST(JVMLIB,$withval)],
            )
# End of JVM scripting configuration

# Julia: optional
HAVE_JULIA=0
USE_JULIA=0
AC_ARG_WITH(julia,
   AS_HELP_STRING([--with-julia],
                   [Use this julia source directory]),
  [
      HAVE_JULIA=1
      USE_JULIA=${withval}
      AC_CHECK_FILE(${USE_JULIA}/src/julia.h, [],
                    [AC_MSG_ERROR([Could not find julia header!])])
  ])
AC_DEFINE_UNQUOTED(HAVE_JULIA,${HAVE_JULIA},[Enables Julia])
AC_SUBST(HAVE_JULIA)
AC_SUBST(USE_JULIA)
>>>>>>> 3609cc23

fi

AC_DEFINE_UNQUOTED([HAVE_R],$HAVE_R,[Enables R])
AC_SUBST(HAVE_R)
AC_SUBST(USE_R)
AC_SUBST(RINSIDE_PATH)
AC_SUBST(RCPP_PATH)

HAVE_COASTER=0
USE_COASTER=0
AC_ARG_WITH(coaster,
   AS_HELP_STRING([--with-coaster],
                   [Use this coaster c client install directory]),
  [
      HAVE_COASTER=1
      USE_COASTER=${withval}
      AC_CHECK_FILE(${USE_COASTER}/include/coaster.h, [],
                    [AC_MSG_ERROR([Could not find coaster C client header!])])
  ])
AC_DEFINE_UNQUOTED(HAVE_COASTER,${HAVE_COASTER},[Enables Coaster Interface])
AC_SUBST(HAVE_COASTER)
AC_SUBST(USE_COASTER)

if (( HAVE_COASTER ))
then
    AC_MSG_RESULT([Coaster integration enabled])
else
    AC_MSG_RESULT([Coaster integration disabled])
fi

# tclsh is used in the build process (cf. debug-auto.tcl)
# Allow user to specify a native tclsh for use when cross-compiling
# The user has not yet provided tclsh-local (default to USE_TCLSH):
USE_TCLSH_LOCAL=0
AC_ARG_WITH(tclsh-local,
    AS_HELP_STRING(
        [--with-tclsh-local],
        [name of tclsh compatible with build system]),
    [
        AC_MSG_CHECKING([for Tcl local executable in: ${withval}])
        USE_TCLSH_LOCAL=$( maint/find-tcl.zsh ${withval} )
        if [[ ${?} != 0 ]]
        then
            AC_MSG_ERROR([failed!])
        fi
        AC_MSG_RESULT($(basename ${USE_TCLSH_LOCAL}))
    ],
    [])

ENABLE_SHARED=1
AC_ARG_ENABLE(shared,
    AS_HELP_STRING([--enable-shared],
                   [Builds shared libraries.
                    Required to build dynamically loadable Tcl package.
                    Default: enabled]),
    [
       if test "$enableval" = no ; then
         ENABLE_SHARED=0
       fi
    ])
AC_SUBST(ENABLE_SHARED)

ENABLE_STATIC_PKG=1
AC_ARG_ENABLE(static-pkg,
    AS_HELP_STRING([--enable-static-pkg],
       [Create statically linkable Turbine Tcl package with Tcl source.
        Default: yes]),
    [
       if test "$enableval" = no ; then
         ENABLE_STATIC_PKG=0
       elif test "$enable_val" = yes ; then
         ENABLE_STATIC_PKG=1
       fi
    ])
AC_SUBST(ENABLE_STATIC_PKG)

ENABLE_STATIC=1
AC_ARG_ENABLE(static,
    AS_HELP_STRING([--enable-static],
             [Create static libraries.
              Default: enabled]),
  [
       if test "$enableval" = no ; then
         ENABLE_STATIC=0
       fi
    ])
AC_SUBST(ENABLE_STATIC)

# Need ar and ranlib to build static libraries
AC_CHECK_PROG(AR, ar, ar, AC_MSG_ERROR(Cannot find ar))
AC_PROG_RANLIB

# In order from most to least preferred
TCL_VERSION_PREFS="8.6 8.5"

USE_TCL=0
# Set USE_TCL
AC_ARG_WITH(tcl,
    AS_HELP_STRING([--with-tcl], [location of Tcl]),
    [
        USE_TCL=${withval}
    ],
    [
      AC_MSG_NOTICE([Tcl location not specified, trying to find tclsh on path])
      for TCLVER in ${TCL_VERSION_PREFS}
      do
        AC_MSG_CHECKING([for tclsh${TCLVER} on path])
        program=$( which tclsh${TCLVER} )
        if [[ ${?} == 0 ]]
        then
          AC_MSG_RESULT([yes: ${program}])
          USE_TCL=$( cd $(dirname ${program})/.. ; /bin/pwd )
          AC_MSG_RESULT([Found Tcl at ${USE_TCL}]);
          #AC_MSG_RESULT($(basename ${USE_TCLSH_LOCAL}))
          break
        else
          AC_MSG_RESULT([no])
        fi
      done

      if [[ ${USE_TCL} == 0 ]]
      then
        AC_MSG_ERROR([Could not find tclsh for any version: ${TCL_VERSION_PREFS}!])
      fi
    ]
)

# Sniff out default Tcl version and library path
TCL_VERSION=0

AC_ARG_WITH(tcl-version,
    AS_HELP_STRING([--with-tcl-version],
                   [Tcl version. Minimum is 8.5. If not specified,
                    use highest version we can find]),
    [
        TCL_VERSION=${withval}
        AC_MSG_NOTICE([specified Tcl version ${TCL_VERSION}])
        LIBTCL=libtcl${TCL_VERSION}.${SO_SUFFIX}
    ]
)

USE_TCL_LIB_DIR=0

AC_ARG_WITH(tcl-lib-dir,
    AC_HELP_STRING([--with-tcl-lib-dir],
                   [directory containing Tcl shared library]),
    [
        USE_TCL_LIB_DIR=${withval}
        AC_MSG_RESULT([using Tcl lib dir: ${USE_TCL_LIB_DIR}])
    ])

if [[ ${TCL_VERSION} != 0 ]]
then
  # We have locked in a version choice
  TCL_VERSION_PREFS=${TCL_VERSION}
fi

# Can always use static Tcl library
TCL_LIB_SUFFIX_PREFS="a"
if [[ ${ENABLE_SHARED} != 0 ]]
then
  # Can use shared library in this case
  TCL_LIB_SUFFIX_PREFS="${SO_SUFFIX} ${TCL_LIB_SUFFIX_PREFS}"
fi


# Locate one or both variant of libtcl
USE_LIBTCL_A=
USE_LIBTCL_SO=

# Check in order from most to least preferred
for TCLVER in ${TCL_VERSION_PREFS}
do

  if [[ ${USE_TCL_LIB_DIR} == 0 ]]
  then
    LIB_DIR_OPTS="${USE_TCL}/lib ${USE_TCL}/lib64"

    # Debian distros may put in architecture-specific subdirectory
    if [[ ! -z "${DPKG_ARCH}" ]]
    then
      LIB_DIR_ARCH_OPTS=""
      for opt in $LIB_DIR_OPTS
      do
        LIB_DIR_ARCH_OPTS+=" $opt/${DPKG_ARCH}"
      done
      LIB_DIR_OPTS="$LIB_DIR_OPTS $LIB_DIR_ARCH_OPTS"
    fi
  else
    LIB_DIR_OPTS="${USE_TCL_LIB_DIR}"
  fi

  for TCL_LIB_SUFFIX in ${TCL_LIB_SUFFIX_PREFS}
  do
    for LIB_DIR in ${LIB_DIR_OPTS}
    do
      LIBTCL_PREFIX=libtcl${TCLVER}
      LIBTCL=${LIBTCL_PREFIX}.${TCL_LIB_SUFFIX}
      AC_MSG_CHECKING([for Tcl library at ${LIB_DIR}/${LIBTCL}])
      if [[ -r ${LIB_DIR}/${LIBTCL} ]]
      then
        AC_MSG_RESULT([yes])
        TCL_VERSION=${TCLVER}
        USE_TCL_LIB_DIR=${LIB_DIR}

        # We found the library - work out which variants are present
        MAYBE_LIBTCL_SO="${LIB_DIR}/${LIBTCL_PREFIX}.${SO_SUFFIX}"
        MAYBE_LIBTCL_A="${LIB_DIR}/${LIBTCL_PREFIX}.${AR_SUFFIX}"
        if [[ -r "${MAYBE_LIBTCL_SO}" ]]
        then
          USE_LIBTCL_SO="${MAYBE_LIBTCL_SO}"
        fi
        if [[ -r "${MAYBE_LIBTCL_A}" ]]
        then
          USE_LIBTCL_A="${MAYBE_LIBTCL_A}"
        fi
        break 3
      else
        AC_MSG_RESULT([no])
      fi
    done
  done
done

if [[ -z "${USE_LIBTCL_A}" -a -z "${USE_LIBTCL_SO}" ]]
then
    AC_MSG_ERROR([could not find libtcl!])
fi

AC_MSG_RESULT([using Tcl version: ${TCL_VERSION}])
AC_MSG_RESULT([Tcl shared library: ${USE_LIBTCL_SO}])
AC_MSG_RESULT([Tcl static library: ${USE_LIBTCL_A}])
AC_SUBST(TCL_VERSION)

# Set USE_TCL_CFG_DIR: location of tclConfig.sh
USE_TCL_CFG_DIR=0

# This is a location used e.g. by the APT tcl8.6-dev package.
# Put first to maximize chance of getting Tcl version correct
TCL_CFG_DIR_ALTS="${USE_TCL_LIB_DIR}/tcl${TCL_VERSION}"
# This location is for Tcl installation from source
TCL_CFG_DIR_ALTS+=" ${USE_TCL_LIB_DIR}"

for TCL_CFG_DIR_ALT in $TCL_CFG_DIR_ALTS
do
  AC_MSG_CHECKING([for tclConfig.sh at ${TCL_CFG_DIR_ALT}])
  if [[ -r "$TCL_CFG_DIR_ALT/tclConfig.sh" ]]
  then
    USE_TCL_CFG_DIR="${TCL_CFG_DIR_ALT}"
    AC_MSG_RESULT([found])
    break
  else
    AC_MSG_RESULT([no])
  fi
done

if [[ ${USE_TCL_CFG_DIR} == 0 ]]
then
    AC_MSG_ERROR([Could not find tclConfig.sh!])
fi
AC_MSG_RESULT([using tclConfig.sh in: ${USE_TCL_CFG_DIR}/])

# Make copy of old version since it can be clobbered by tclConfig.sh
TCL_OLD_VERSION="$TCL_VERSION"

# Source tclConfig.sh to obtain Tcl settings
source ${USE_TCL_CFG_DIR}/tclConfig.sh
if [[ ${?} != 0 ]]
then
    AC_MSG_ERROR([could not source: ${USR_TCL_CFG_DIR}/tclConfig.sh])
fi
if [[ "$TCL_VERSION" != "$TCL_OLD_VERSION" ]]
then
  AC_MSG_ERROR([${USE_TCL_CFG_DIR}/tclConfig.sh is not for appropriate \
      Tcl version.  Expected ${TCL_OLD_VERSION} but got ${TCL_VERSION}])
fi

# TCL_VERSION needed by find-tcl.zsh
export TCL_VERSION

# Find tclsh binary name (may be tclsh8.5)
if [[ ${USE_TCLSH_LOCAL} == 0 ]]
then
    USE_TCLSH=$( maint/find-tcl.zsh ${USE_TCL} )
    if [[ ${?} != 0 ]]
    then
        AC_MSG_ERROR([Could not find Tcl ${TCL_VERSION} binary in ${USE_TCL}!])
    fi
    USE_TCLSH_LOCAL=${USE_TCLSH}
else
    export NO_RUN=1
    USE_TCLSH=$( maint/find-tcl.zsh ${USE_TCL} )
    if [[ ${?} != 0 ]]
    then
        AC_MSG_ERROR([Could not find Tcl ${TCL_VERSION} binary at ${USE_TCL}!])
    fi
fi
AC_MSG_RESULT([using Turbine Tcl executable: ${USE_TCLSH}])

# Now, allow user to override Tcl include
AC_ARG_WITH(tcl-include,
            AS_HELP_STRING(
               [--with-tcl-include],
               [directory containing tcl.h]),
            [AC_CHECK_FILE(${withval}/tcl.h,[],[FAIL=1])
             [[ ${FAIL} == 1 ]] &&
               AC_MSG_ERROR(Could not find tcl.h in ${withval})
             AC_MSG_RESULT([using Tcl include: ${withval}/tcl.h])
             TCL_INCLUDE_SPEC=-I${withval}
            ],
            [])

AC_MSG_CHECKING([for Tcl system library directory with init.tcl])
USE_TCL_SYSLIB_DIR=
AC_ARG_WITH(tcl-syslib-dir,
      AS_HELP_STRING(
        [[--with-tcl-syslib-dir],
         [tcl system library directory.  Must contain init.tcl in \
          root or tcl${TCL_VERSION} subdirectory]]),
        [USE_TCL_SYSLIB_DIR="${withval}"])

mktemp_system()
{
    if [[ ${USE_MAC} == "no" ]]
    then
        mktemp
    else
        mktemp -t TURBINE
    fi
}

if [[ -z "${USE_TCL_SYSLIB_DIR}" ]]
then
  # Put script in file as way to get tclsh to crash on invalid script
  tmp_script=$(mktemp_system)

  # Try to find out the library directory from tclsh
  echo 'puts [[ file dir [ info library ] ]]' > ${tmp_script}
  USE_TCL_SYSLIB_DIR=$( ${USE_TCLSH} $tmp_script )
  TCLSH_EXIT=$?
  rm $tmp_script
  if [[ $? != 0 ]]; then
    AC_MSG_ERROR([tcl-syslib-dir not provided and could not determine \
                  system library location by invoking ${USE_TCLSH}])
  fi
fi

if [[ ! -d "${USE_TCL_SYSLIB_DIR}" ]]
then
  AC_MSG_ERROR([Error finding tcl-syslib-dir: ${USE_TCL_SYSLIB_DIR} \
               not a directory])
fi

INIT_TCL_FOUND=0
# Try to locate init.tcl.  In some layouts it's in the root, in others
# it's in the tcl${TCL_VERSION} subdirectory
for syslib_dir in "${USE_TCL_SYSLIB_DIR}" \
                  "${USE_TCL_SYSLIB_DIR}/tcl${TCL_VERSION}"
do
  MAYBE_INIT_TCL="${syslib_dir}/init.tcl"
  if [[ -f ${MAYBE_INIT_TCL} ]]
  then
    INIT_TCL_FOUND=1
    AC_MSG_RESULT([yes])
    AC_MSG_RESULT([Found init.tcl: ${MAYBE_INIT_TCL}])
  fi
done

if (( ! INIT_TCL_FOUND ))
then
  AC_MSG_ERROR([could not locate init.tcl under ${USER_TCL_SYSLIB_DIR}:\
          appears not to be a legimitate Tcl system library directory])
fi

AC_MSG_RESULT([using Tcl system library directory: ${USE_TCL_SYSLIB_DIR}])

AC_SUBST(USE_TCL)
AC_SUBST(USE_TCL_LIB_DIR)
AC_SUBST(USE_TCL_SYSLIB_DIR)
AC_SUBST(USE_LIBTCL_A)
AC_SUBST(USE_LIBTCL_SO)
AC_SUBST(USE_TCLSH)
AC_SUBST(USE_TCLSH_LOCAL)
AC_SUBST(TCL_INCLUDE_SPEC)
AC_SUBST(TCL_LIB_SPEC)
# Tcl library dependencies for static build
TCL_LIB_SPEC_EXTRA="${TCL_LIBS}"
AC_SUBST(TCL_LIB_SPEC_EXTRA)

DISABLE_LOG=0
AC_ARG_ENABLE(log,
                AS_HELP_STRING(
                   [--disable-log],
                   [Disables logging]),
                 [
                 if test "$enableval" = no ; then
                   DISABLE_LOG=1
                 fi
                 ],
                 [])
# DISABLE_LOG set below:

ENABLE_FAST=0
AC_ARG_ENABLE(fast,
    AS_HELP_STRING([--enable-fast],
                   [Enable NDEBUG, -O3, disable log.]),
    ENABLE_FAST=1
    DISABLE_LOG=1
    CFLAGS="${CFLAGS} -O3 -DNDEBUG")
AC_SUBST(ENABLE_FAST)

USE_XLC=0
AC_ARG_ENABLE(xlc,
              AS_HELP_STRING(
                    [--enable-xlc],
                    [Enable IBM XLC flags]),
              [
                USE_XLC=1
              ])
AC_SUBST(USE_XLC)

m4_include([../../dev/m4/ax_lib_hdf5.m4])
AX_LIB_HDF5()
if [[ "${HAVE_HDF5}" == 1 ]]
then
    AC_MSG_RESULT([HDF5 enabled])
else
    AC_MSG_RESULT([HDF5 disabled])
    AC_MSG_RESULT([Note: HDF5 is only required if you need Turbine's HDF features.])
fi

AC_DEFINE_UNQUOTED(DISABLE_LOG, $DISABLE_LOG, [Disables logging])

ENABLE_BGP=0
AC_ARG_ENABLE(bgp,
    AS_HELP_STRING([--enable-bgp],
                   [Special handling for BG/P.]),
    ENABLE_BGP=1)
AC_DEFINE_UNQUOTED(ENABLE_BGP, $ENABLE_BGP,
                   [Special handling for BG/P.])

ENABLE_DEV=0
AC_ARG_ENABLE(dev,
    AS_HELP_STRING([--enable-dev],
                   [Turn on more warnings for developers.
                    Default: disabled]),
    ENABLE_DEV=1)
AC_SUBST(ENABLE_DEV)

AC_SUBST(LD)
AC_SUBST(CFLAGS)
AC_SUBST(LDFLAGS)

m4_include([../../dev/m4/syslibs.m4])

AC_MSG_RESULT([])
AC_MSG_RESULT([Preparing config files: please wait...])

AC_CONFIG_FILES(
        src/turbine/turbine-version.h
        src/turbine/module.mk
        src/util/module.mk
        src/util/debug-tokens.tcl
        src/tcl/module.mk
        src/tcl/adlb/module.mk
        src/tcl/blob/module.mk
        src/tcl/c-utils/module.mk
        src/tcl/mpe/module.mk
        src/tcl/julia/module.mk
        src/tcl/python/module.mk
        src/tcl/r/module.mk
        src/tcl/groovy/module.mk
        src/tcl/static-pkg/module.mk
        src/tcl/turbine/module.mk
        src/executables/module.mk
        lib/module.mk
        scripts/main-wrap/module.mk
        scripts/submit/module.mk
        scripts/submit/cobalt/module.mk
        scripts/submit/cray/module.mk
        scripts/submit/ec2/module.mk
        scripts/submit/pbs/module.mk
        scripts/submit/slurm/module.mk
        scripts/submit/sge/module.mk
        scripts/turbine-config.sh
        scripts/turbine-build-config.sh
        tests/module.mk
        tests/runbin.zsh
	Makefile
)

        #         $USE_JVM_SCRIPT_HOME/src/module.mk


AC_OUTPUT<|MERGE_RESOLUTION|>--- conflicted
+++ resolved
@@ -687,15 +687,15 @@
 
 # R is optional
 HAVE_R=0
-USE_R=
+USE_R=0
 RCPP_PATH=0
 RINSIDE_PATH=0
-AC_ARG_ENABLE(r,
+AC_ARG_ENABLE(r, # Drop this?  Almost guaranteed to fail.
     AS_HELP_STRING([--enable-r],
                    [Enable calling R language]),
     [
       HAVE_R=1
-      USE_R=""
+      USE_R="/usr" # Acceptable default?
     ])
 
 AC_ARG_WITH(rinside,
@@ -744,7 +744,6 @@
     fi
   fi
 
-<<<<<<< HEAD
   if [[ ${RCPP_PATH} == 0 ]]
   then
     AC_CHECK_PROG(RSCRIPT, Rscript, Rscript)
@@ -771,7 +770,13 @@
   # C++ is only required if we enable R
   AC_PROG_CXX
   LD=${CXX}
-=======
+fi # if HAVE_R
+AC_DEFINE_UNQUOTED([HAVE_R],$HAVE_R,[Enables R])
+AC_SUBST(HAVE_R)
+AC_SUBST(USE_R)
+AC_SUBST(RINSIDE_PATH)
+AC_SUBST(RCPP_PATH)
+
 # JVM scripting support: Disabled by default
 HAVE_JVM_SCRIPT=0
 USE_JVM_SCRIPT_HOME=0
@@ -834,15 +839,6 @@
 AC_DEFINE_UNQUOTED(HAVE_JULIA,${HAVE_JULIA},[Enables Julia])
 AC_SUBST(HAVE_JULIA)
 AC_SUBST(USE_JULIA)
->>>>>>> 3609cc23
-
-fi
-
-AC_DEFINE_UNQUOTED([HAVE_R],$HAVE_R,[Enables R])
-AC_SUBST(HAVE_R)
-AC_SUBST(USE_R)
-AC_SUBST(RINSIDE_PATH)
-AC_SUBST(RCPP_PATH)
 
 HAVE_COASTER=0
 USE_COASTER=0
