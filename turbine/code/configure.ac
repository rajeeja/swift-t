--- conflicted
+++ resolved
@@ -960,13 +960,8 @@
         [--with-tclsh-local],
         [name of tclsh compatible with build system]),
     [
-<<<<<<< HEAD
-        AC_MSG_CHECKING([for local Tcl (version: $TCL_VERSION) local executable in: ${withval}])
+        AC_MSG_CHECKING([for local Tcl (version: $TCL_VERSION) executable in: ${withval}])
         USE_TCLSH_LOCAL=$( maint/find-tcl.sh ${withval} )
-=======
-        AC_MSG_CHECKING([for Tcl (version: $TCL_VERSION) local executable in: ${withval}])
-        USE_TCLSH_LOCAL=${withval}
->>>>>>> 7968cd59
         if [[ ${?} != 0 ]]
         then
             AC_MSG_ERROR([failed!])
