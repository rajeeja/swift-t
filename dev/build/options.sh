--- conflicted
+++ resolved
@@ -12,10 +12,7 @@
     B) FORCE_BOOTSTRAP=1 ;;
     c) MAKE_CLEAN=0      ;;
     m) RUN_MAKE=0        ;;
-<<<<<<< HEAD
     ?) echo exit 1       ;;
-=======
     *) exit 1            ;; # Bash prints an error message
->>>>>>> 562ba874
   esac
 done