#!/usr/bin/env bash
set -e

THISDIR=$( dirname $0 )
source ${THISDIR}/swift-t-settings.sh

if (( MAKE_CLEAN )); then
  if [ -f Makefile ]; then
      make clean
  fi
fi

if (( RUN_AUTOTOOLS )); then
  ./bootstrap
elif [ ! -f configure ]; then
  ./bootstrap
fi

EXTRA_ARGS=
if (( SWIFT_T_OPT_BUILD )); then
    EXTRA_ARGS+=" --enable-fast"
fi

if (( ENABLE_MPE )); then
    EXTRA_ARGS+=" --with-mpe"
fi

if (( SWIFT_T_STATIC_BUILD )); then
  EXTRA_ARGS+=" --disable-shared"
fi

if (( ENABLE_JVM_SCRIPTING )); then
  echo "JVM Scripting enabled"
  EXTRA_ARGS+=" --enable-jvm-scripting"
fi

if [ ! -z "$USE_JVM_SCRIPT_HOME" ]; then
  EXTRA_ARGS+=" --with-jvm-scripting=${USE_JVM_SCRIPT_HOME}"
fi

if (( ENABLE_PYTHON )); then
  EXTRA_ARGS+=" --enable-python"
fi

if [ ! -z "$PYTHON_INSTALL" ]; then
  EXTRA_ARGS+=" --with-python=${PYTHON_INSTALL}"
fi

if [ ! -z "$PYTHON_VERSION_MAJOR" ]; then
  EXTRA_ARGS+=" --with-python-version-major=${PYTHON_VERSION_MAJOR}"
fi

if [ ! -z "$PYTHON_VERSION_MINOR" ]; then
  EXTRA_ARGS+=" --with-python-version-minor=${PYTHON_VERSION_MINOR}"
fi

if [ ! -z "$PYTHON_VERSION_SUFFIX" ]; then
  EXTRA_ARGS+=" --with-python-version-suffix=${PYTHON_VERSION_SUFFIX}"
fi

if (( ENABLE_R )); then
  EXTRA_ARGS+=" --enable-r"
fi
if [ ! -z "$R_INSTALL" ]; then
  EXTRA_ARGS+=" --with-r=${R_INSTALL}"
fi

if [ ! -z "$RINSIDE_INSTALL" ]; then
  EXTRA_ARGS+=" --with-rinside=${RINSIDE_INSTALL}"
fi

if [ ! -z "$RCPP_INSTALL" ]; then
  EXTRA_ARGS+=" --with-rcpp=${RCPP_INSTALL}"
fi

if (( ENABLE_JULIA )); then
  if [ ! -z "$JULIA_INSTALL" ]; then
    EXTRA_ARGS+=" --with-julia=${JULIA_INSTALL}"
  else
    echo "Have to specify julia install directory if enabling"
    exit 1
  fi
fi

if [ ! -z "$COASTER_INSTALL" ]; then
  EXTRA_ARGS+=" --with-coaster=${COASTER_INSTALL}"
fi

if [ ! -z "$TCL_INSTALL" ]; then
  EXTRA_ARGS+=" --with-tcl=${TCL_INSTALL}"
fi

if [ ! -z "$TCL_VERSION" ]; then
  EXTRA_ARGS+=" --with-tcl-version=$TCL_VERSION"
fi

if [ ! -z "$TCLSH_LOCAL" ]; then
  EXTRA_ARGS+=" --with-tcl-local=${TCLSH_LOCAL}"
fi

if [ ! -z "$TCL_LIB_DIR" ]; then
  EXTRA_ARGS+=" --with-tcl-lib-dir=${TCL_LIB_DIR}"
fi

if [ ! -z "$TCL_INCLUDE_DIR" ]; then
  EXTRA_ARGS+=" --with-tcl-include=${TCL_INCLUDE_DIR}"
fi

if [ ! -z "$TCL_SYSLIB_DIR" ]; then
  EXTRA_ARGS+=" --with-tcl-syslib-dir=${TCL_SYSLIB_DIR}"
fi

if (( DISABLE_XPT )); then
    EXTRA_ARGS+=" --enable-checkpoint=no"
fi

if (( SWIFT_T_DEV )); then
  EXTRA_ARGS+=" --enable-dev"
fi

if (( DISABLE_STATIC )); then
  EXTRA_ARGS+=" --disable-static"
fi

if [ ! -z "$MPI_INSTALL" ]; then
  EXTRA_ARGS+=" --with-mpi=${MPI_INSTALL}"
fi

if (( SWIFT_T_CUSTOM_MPI )); then
  EXTRA_ARGS+=" --enable-custom-mpi"
fi

if [ ! -z "$MPI_INCLUDE" ]; then
  EXTRA_ARGS+=" --with-mpi-include=${MPI_INCLUDE}"
fi

if [ ! -z "$MPI_LIB_DIR" ]; then
  EXTRA_ARGS+=" --with-mpi-lib-dir=${MPI_LIB_DIR}"
fi

if [ ! -z "$MPI_LIB_NAME" ]; then
  EXTRA_ARGS+=" --with-mpi-lib-name=${MPI_LIB_NAME}"
fi

if (( DISABLE_ZLIB )); then
  EXTRA_ARGS+=" --without-zlib --disable-checkpoint"
fi

if [ ! -z "$ZLIB_INSTALL" ]; then
  EXTRA_ARGS+=" --with-zlib=$ZLIB_INSTALL"
fi

if (( ENABLE_MKSTATIC_CRC )); then
  EXTRA_ARGS+=" --enable-mkstatic-crc-check"
fi

if [ -z "$WITH_HDF5" ]; then
  EXTRA_ARGS+=" --with-hdf5=no"
else
  EXTRA_ARGS+=" --with-hdf5=$WITH_HDF5"
fi

if (( CONFIGURE )); then
  echo ${USE_JVM_SCRIPT_HOME}
  if (( ENABLE_JVM_SCRIPTING )); then
    mvn -f ${USE_JVM_SCRIPT_HOME}/swift-jvm/pom.xml clean
    mvn -f ${USE_JVM_SCRIPT_HOME}/swift-jvm/pom.xml package -Dmaven.test.skip=true
  fi
  ./configure --config-cache \
              --with-adlb=${LB_INSTALL} \
              ${CRAY_ARGS} \
              --with-c-utils=${C_UTILS_INSTALL} \
              --prefix=${TURBINE_INSTALL} \
              ${EXTRA_ARGS} \
              --disable-log
fi

if (( MAKE_CLEAN ))
then
  rm -fv deps_contents.txt
  rm -fv config.cache
  if [ -f Makefile ]
  then
    make clean
  fi
fi
if ! make -j ${MAKE_PARALLELISM}
then
<<<<<<< HEAD
  rm -fv deps_contents.txt
=======
>>>>>>> 7297ed8f
  echo
  echo Make failed.  The following may be useful:
  echo
  set -x
  make check_includes
  exit 1
fi

make install<|MERGE_RESOLUTION|>--- conflicted
+++ resolved
@@ -186,10 +186,7 @@
 fi
 if ! make -j ${MAKE_PARALLELISM}
 then
-<<<<<<< HEAD
   rm -fv deps_contents.txt
-=======
->>>>>>> 7297ed8f
   echo
   echo Make failed.  The following may be useful:
   echo
