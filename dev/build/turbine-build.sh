--- conflicted
+++ resolved
@@ -166,8 +166,7 @@
     mvn -f ${USE_JVM_SCRIPT_HOME}/swift-jvm/pom.xml clean
     mvn -f ${USE_JVM_SCRIPT_HOME}/swift-jvm/pom.xml package -Dmaven.test.skip=true
   fi
-<<<<<<< HEAD
-  rm config.cache
+  rm -f config.cache
   (
     set -x
     ./configure --config-cache \
@@ -178,16 +177,6 @@
                 ${EXTRA_ARGS} \
                 --disable-log
     )
-=======
-  rm -f config.cache
-  ./configure --config-cache \
-              --with-adlb=${LB_INSTALL} \
-              ${CRAY_ARGS} \
-              --with-c-utils=${C_UTILS_INSTALL} \
-              --prefix=${TURBINE_INSTALL} \
-              ${EXTRA_ARGS} \
-              --disable-log
->>>>>>> 73353114
 fi
 
 if (( MAKE_CLEAN ))
