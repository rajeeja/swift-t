--- conflicted
+++ resolved
@@ -1264,17 +1264,6 @@
 
   public static class TargetLocation {
     public static final TargetLocation ANY =
-<<<<<<< HEAD
-        new TargetLocation(Location.ANY_LOCATION, Arg.FALSE);
-    public final Arg location;
-    public final Arg softTarget; // Whether soft targeting
-
-    public TargetLocation(Arg location, Arg softTarget) {
-      assert(location.type().assignableTo(Types.V_LOCATION));
-      assert(Types.isBoolVal(softTarget));
-      this.location = location;
-      this.softTarget = softTarget;
-=======
         new TargetLocation(Location.ANY_LOCATION,
             TaskProps.LOC_STRICTNESS_HARD_ARG,
             TaskProps.LOC_ACCURACY_RANK_ARG);
@@ -1300,7 +1289,6 @@
       return rank.equals(location2.rank) &&
             strictness.equals(location2.strictness) &&
             accuracy.equals(location2.accuracy);
->>>>>>> c46a09f8
     }
 
   }
@@ -1455,14 +1443,9 @@
      * @return target location.  Non-null.
      */
     public TargetLocation targetLocation() {
-<<<<<<< HEAD
-      return new TargetLocation(props.getWithDefault(TaskPropKey.LOCATION),
-                                props.getWithDefault(TaskPropKey.SOFT_LOCATION));
-=======
       return new TargetLocation(props.getWithDefault(TaskPropKey.LOC_RANK),
                                 props.getWithDefault(TaskPropKey.LOC_STRICTNESS),
                                 props.getWithDefault(TaskPropKey.LOC_ACCURACY));
->>>>>>> c46a09f8
     }
 
     @Override
