/*
 * Copyright 2013 University of Chicago and Argonne National Laboratory
 *
 * Licensed under the Apache License, Version 2.0 (the "License");
 * you may not use this file except in compliance with the License.
 * You may obtain a copy of the License at
 *
 *     http://www.apache.org/licenses/LICENSE-2.0
 *
 * Unless required by applicable law or agreed to in writing, software
 * distributed under the License is distributed on an "AS IS" BASIS,
 * WITHOUT WARRANTIES OR CONDITIONS OF ANY KIND, either express or implied.
 * See the License for the specific language governing permissions and
 * limitations under the License
 */
package exm.stc.ic.tree;

import java.io.PrintStream;
import java.util.ArrayList;
import java.util.Arrays;
import java.util.Collection;
import java.util.Collections;
import java.util.HashMap;
import java.util.HashSet;
import java.util.Iterator;
import java.util.LinkedList;
import java.util.List;
import java.util.ListIterator;
import java.util.Map;
import java.util.Map.Entry;
import java.util.Set;
import java.util.SortedMap;
import java.util.TreeMap;

import org.apache.log4j.Logger;

import exm.stc.common.CompilerBackend;
import exm.stc.common.CompilerBackend.CodeGenOptions;
import exm.stc.common.CompilerBackend.VarDecl;
import exm.stc.common.Logging;
import exm.stc.common.exceptions.STCRuntimeError;
import exm.stc.common.exceptions.UserException;
import exm.stc.common.lang.Arg;
import exm.stc.common.lang.ExecContext.WorkContext;
import exm.stc.common.lang.ExecTarget;
import exm.stc.common.lang.FnID;
import exm.stc.common.lang.ForeignFunctions;
import exm.stc.common.lang.LocalForeignFunction;
import exm.stc.common.lang.PassedVar;
import exm.stc.common.lang.RefCounting;
import exm.stc.common.lang.RefCounting.RefCountType;
import exm.stc.common.lang.RequiredPackage;
import exm.stc.common.lang.Types;
import exm.stc.common.lang.Types.FunctionType;
import exm.stc.common.lang.Types.StructType;
import exm.stc.common.lang.Types.Type;
import exm.stc.common.lang.Var;
import exm.stc.common.lang.Var.Alloc;
import exm.stc.common.lang.Var.DefType;
import exm.stc.common.lang.Var.VarProvenance;
import exm.stc.common.lang.WaitVar;
import exm.stc.common.lang.WrappedForeignFunction;
import exm.stc.common.util.MultiCollection;
import exm.stc.common.util.StackLite;
import exm.stc.ic.ICUtil;
import exm.stc.ic.tree.Conditionals.Conditional;
import exm.stc.ic.tree.ICContinuations.Continuation;
import exm.stc.ic.tree.ICInstructions.Instruction;

/**
 * This has the definitions for the top-level constructs in the intermediate
 * representation, including functions and blocks
 *
 * The IC tree looks like:
 *
 * Program -> Comp Function
 *         -> App Function
 *         -> Comp Function
 *
 * Function -> Block
 *
 * Block -> Variable
 *       -> Variable
 *       -> Instruction
 *       -> Instruction
 *       -> Instruction
 *       -> Continuation       -> Block
 *                             -> Block
 */
public class ICTree {

  public static final String indent = ICUtil.indent;

  public static class Program {

    private final GlobalConstants constants = new GlobalConstants();

    private final GlobalVars globalVars = new GlobalVars();

    private final ForeignFunctions foreignFunctions;

    private final ArrayList<Function> functions = new ArrayList<Function>();
    private final Map<FnID, Function> functionsByID =
                                        new HashMap<FnID, Function>();

    private final ArrayList<BuiltinFunction> builtinFuns =
                                            new ArrayList<BuiltinFunction>();

    private final Set<RequiredPackage> required = new HashSet<RequiredPackage>();

    private final List<StructType> structTypes = new ArrayList<StructType>();

    private final List<WorkContext> workTypes = new ArrayList<WorkContext>();

    /**
     * If checkpointing required
     */
    private boolean checkpointRequired = false;

    public Program(ForeignFunctions foreignFunctions) {
      this.foreignFunctions = foreignFunctions;
    }

    public void generate(Logger logger, CompilerBackend gen)
        throws UserException {
      Map<FnID, List<Boolean>> blockVectors = new
              HashMap<FnID, List<Boolean>> (functions.size());
      for (Function f: functions) {
        blockVectors.put(f.id(), f.getBlockingInputVector());
      }
      if (logger.isTraceEnabled())
        logger.trace("blocking inputs: " + blockVectors);

      GenInfo info = new GenInfo(blockVectors);

      logger.debug("Starting to generate program from Swift IC");
      gen.initialize(new CodeGenOptions(checkpointRequired), foreignFunctions);

      logger.debug("Generating required packages");
      for (RequiredPackage pkg: required) {
        gen.requirePackage(pkg);
      }
      logger.debug("Done generating required packages");

      logger.debug("generating struct types");
      for (Type builtin: Types.getBuiltInTypes().values()) {
        if (Types.isStruct(builtin)) {
          gen.declareStructType((StructType)builtin.getImplType());
        }
      }
      for (StructType st: structTypes) {
        gen.declareStructType(st);
      }
      logger.debug("Done generating struct types");

      logger.debug("generating work types");
      for (WorkContext wt: workTypes) {
        gen.declareWorkType(wt);
      }
      logger.debug("Done generating work types");

      logger.debug("Generating global constants");
      constants.generate(logger, gen);
      logger.debug("Done generating global constants");

      logger.debug("Generating global variables");
      globalVars.generate(logger, gen);
      logger.debug("Done generating global variables");

      logger.debug("Generating builtins");
      for (BuiltinFunction f: builtinFuns) {
        f.generate(logger, gen, info);
      }
      logger.debug("Done generating builtin functions");

      logger.debug("Generating functions");
      // output functions in original order
      for (Function f: functions) {
        f.generate(logger, gen, info);
      }
      logger.debug("Done generating functions");

      gen.finalize();
    }

    public void addRequiredPackage(RequiredPackage pkg) {
      required.add(pkg);
    }

    public void addStructType(StructType newType) {
      structTypes.add(newType);
    }

    public void addWorkType(WorkContext workType) {
      workTypes.add(workType);
    }

    public void addBuiltin(BuiltinFunction fn) {
      this.builtinFuns.add(fn);
    }

    public void addFunction(Function fn) {
      this.functions.add(fn);
      this.functionsByID.put(fn.id(), fn);
    }

    public void addFunctions(Collection<Function> c) {
      for (Function f: c) {
        addFunction(f);
      }
    }

    public List<Function> functions() {
      return Collections.unmodifiableList(this.functions);
    }

    public Set<FnID> getFunctionIDs() {
      return Collections.unmodifiableSet(functionsByID.keySet());
    }

    public Map<FnID, Function> getFunctionMap() {
      return Collections.unmodifiableMap(functionsByID);
    }

    public Function lookupFunction(FnID id) {
      return functionsByID.get(id);
    }

    public ListIterator<Function> functionIterator() {
      // Use custom iterator to intercept operations
      return new ListIterator<Function>() {
        private final ListIterator<Function> internal =
                              functions.listIterator();

        Function lastReturned = null;

        @Override
        public void set(Function e) {
          internal.set(e);
          functionsByID.remove(lastReturned.id());
          functionsByID.put(e.id(), e);
        }

        @Override
        public void remove() {
          internal.remove();
          functionsByID.remove(lastReturned);
        }

        @Override
        public int previousIndex() {
          return internal.previousIndex();
        }

        @Override
        public Function previous() {
          Function f = internal.previous();
          lastReturned = f;
          return f;
        }

        @Override
        public int nextIndex() {
          return internal.nextIndex();
        }

        @Override
        public Function next() {
          Function f = internal.next();
          lastReturned = f;
          return f;
        }

        @Override
        public boolean hasPrevious() {
          return internal.hasPrevious();
        }

        @Override
        public boolean hasNext() {
          return internal.hasNext();
        }

        @Override
        public void add(Function e) {
          internal.add(e);
          functionsByID.put(e.id(), e);
        }
      };
    }

    public ListIterator<BuiltinFunction> builtinIterator() {
      return builtinFuns.listIterator();
    }

    public GlobalConstants constants() {
      return constants;
    }

    public GlobalVars globalVars() {
      return globalVars;
    }

    public static class AllGlobals extends MultiCollection<Var> {

      private AllGlobals(Collection<? extends Collection<? extends Var>> iterables) {
        super(iterables);
      }

    }
    public AllGlobals allGlobals() {
      return new AllGlobals(Arrays.asList(constants.vars(), globalVars.variables()));
    }

    public ForeignFunctions foreignFunctions() {
      return foreignFunctions;
    }

    /**
     * Should be called if a function uses checkpointing
     */
    public void requireCheckpointing() {
      this.checkpointRequired = true;
    }

    @Override
    public String toString() {
      StringBuilder sb = new StringBuilder();
      prettyPrint(sb);
      return sb.toString();
    }

    public void prettyPrint(StringBuilder out) {
      for (RequiredPackage rp: required) {
        out.append("require " + rp.toString() + "\n");
      }

      for (StructType st: structTypes) {
        out.append(st.toString() + "\n");
      }

      for (WorkContext wc: workTypes) {
        out.append(wc.toString() + "\n");
      }

      for (BuiltinFunction f: builtinFuns) {
        f.prettyPrint(out);
        out.append("\n");
      }

      constants.prettyPrint(out);
      out.append("\n");

      globalVars.prettyPrint(out);
      out.append("\n");

      for (Function f: functions) {
        f.prettyPrint(out);
        out.append("\n");
      }
    }


    public void log(PrintStream icOutput, String codeTitle) {
      StringBuilder ic = new StringBuilder();
      try {
        icOutput.append("\n\n" + codeTitle + ": \n" +
            "============================================\n");
        prettyPrint(ic) ;
        icOutput.append(ic.toString());
        icOutput.flush();
      } catch (Exception e) {
        icOutput.append("ERROR while generating code. Got: "
            + ic.toString());
        icOutput.flush();
        e.printStackTrace();
        throw new STCRuntimeError("Error while generating IC: " +
        e.toString());
      }
    }

    public void cleanup() {
      for (Function f: functions) {
        f.rebuildUsedVarNames();
      }
    }

  }

  public static class GlobalConstants {
    /**
     * Use treemap to keep them in alpha order
     */
    private final TreeMap<Var, Arg> globalConsts = new TreeMap<Var, Arg>();
    private final HashMap<Arg, Var> globalConstsInv =  new HashMap<Arg, Var>();
    private final HashSet<String> usedNames = new HashSet<String>();

    public void add(Var var, Arg val) {
      assert(var.storage() == Alloc.GLOBAL_CONST);
      assert(var.defType() == DefType.GLOBAL_CONST);
      assert(var.type().getImplType().equals(val.futureType().getImplType()));

      Arg prevVal = globalConsts.put(var, val);
      assert(prevVal == null) :
          new STCRuntimeError("Overwriting global constant " + var.name());

      Var prev = globalConstsInv.put(val, var);
      // It's ok to have duplicate constants
      Logging.getSTCLogger().debug("Duplicate global const for value " + val
                                   + " " + prev);

      usedNames.add(var.name());
    }

    /**
     * Return a global constant with matching value, otherwise create it
     * @param val
     * @return global constant for given value
     */
    public Var getOrCreateByVal(Arg val) {
      Var existing = lookupByValue(val);
      if (existing != null) {
        return existing;
      } else {
        return autoCreate(val);
      }
    }

    private Var autoCreate(Arg val) {
      String origname = Var.generateGlobalConstName(val);
      String name = origname;
      int seq = 0;
      while (usedNames.contains(name)) {
        seq++;
        name = origname + "-" + seq;
      }
      Var var = new Var(val.futureType(), name, Alloc.GLOBAL_CONST,
                        DefType.GLOBAL_CONST, VarProvenance.optimizerTmp());
      add(var, val);
      return var;
    }

    public void remove(Var unused) {
      Arg val = globalConsts.remove(unused);
      globalConstsInv.remove(val);
    }

    public Var lookupByValue(Arg val) {
      return this.globalConstsInv.get(val);

    }

    public Arg lookupByVar(Var var) {
      return this.globalConsts.get(var);

    }

    public SortedMap<Var, Arg> map() {
      return Collections.unmodifiableSortedMap(globalConsts);
    }

    public Collection<Var> vars() {
      return globalConsts.keySet();
    }

    public void generate(Logger logger, CompilerBackend gen) {
      for (Entry<Var, Arg> c: globalConsts.entrySet()) {
        Var var = c.getKey();
        Arg val = c.getValue();
        gen.addGlobalConst(var, val);
      }
    }

    public void prettyPrint(StringBuilder out) {
      for (Entry<Var, Arg> constE: globalConsts.entrySet()) {
        Arg val = constE.getValue();
        out.append("const " +   constE.getKey().name() + " = ");
        out.append(val.toString());
        out.append(" as " + val.futureType().typeName());
        out.append("\n");
      }
    }
  }

  /**
   * Variables defined in a context
   */
  public static class Variables {
    protected final ArrayList<Var> variables;
<<<<<<< HEAD

    /** Initial reference counts for vars defined in block */
    protected final HashMap<Var, Arg> initReadRefcounts;
    protected final HashMap<Var, Arg> initWriteRefcounts;


    public Variables() {
      this (new ArrayList<Var>(), new HashMap<Var, Arg>(),
                           new HashMap<Var, Arg>());
    }

    private Variables(ArrayList<Var> variables, HashMap<Var, Arg> initReadRefcounts,
        HashMap<Var, Arg> initWriteRefcounts) {
      this.variables = variables;
      this.initReadRefcounts = initReadRefcounts;
      this.initWriteRefcounts = initWriteRefcounts;
    }

    @Override
    public Variables clone() {
      return new Variables(new ArrayList<Var>(variables),
          new HashMap<Var, Arg>(initReadRefcounts),
          new HashMap<Var, Arg>(initWriteRefcounts));
    }

    public boolean contains(Var var) {
      return variables.contains(var);
    }

    public List<Var> variables() {
      return Collections.unmodifiableList(variables);
    }

    public ListIterator<Var> variableIterator() {
      return variables.listIterator();
    }

    public void addVariable(Var var) {
      variables.add(var);
    }

    public void addVariable(Var variable, boolean atTop) {
      if (atTop) {
        this.variables.add(0, variable);
      } else {
        this.variables.add(variable);
      }
    }

    public void addAllVariables(List<Var> variables2) {
      variables.addAll(variables2);
    }

    public void removeVariable(Var var) {
      // Remove all
      while(variables.remove(var));
    }

    public void removeAllVariables(Set<Var> vars) {
      while(variables.removeAll(vars));
    }

    public Arg getInitReadRefcount(Var v) {
      return initReadRefcounts.get(v);
    }

    public Arg getInitWriteRefcount(Var v) {
      return initWriteRefcounts.get(v);
    }

    /**
     * Set the initial reference count of a variable to something
     * @param blockVar
     * @param refcountType
     * @param val
     */
    public void setInitRefcount(Var blockVar, RefCountType rcType,
                                   long val) {
      assert(val >= 0);
      HashMap<Var, Arg> refcountMap;
      if (rcType == RefCountType.READERS) {
        refcountMap = this.initReadRefcounts;
      } else {
        assert(rcType == RefCountType.WRITERS);
        refcountMap = this.initWriteRefcounts;
      }
      assert(!refcountMap.containsKey(blockVar)) :
        "Tried to reassign refcount for var " + blockVar;

      refcountMap.put(blockVar, Arg.newInt(val));
    }

    /**
     * Modify initial refcount from base
     */
    public void modifyInitRefcount(Var var, RefCountType rcType, long incr) {
      long baseRC = RefCounting.baseRefCount(var, rcType, true, true);
      setInitRefcount(var, rcType, baseRC + incr);
    }

    public List<VarDecl> getDeclarations() {
      Logger logger = Logging.getSTCLogger();
      List<VarDecl> declarations = new ArrayList<VarDecl>();
      for (Var v: variables) {
        logger.trace("generating variable decl for " + v.toString());
        Arg initReaders = getInitReadRefcount(v);
        Arg initWriters = getInitWriteRefcount(v);

        if (initReaders == null) {
          logger.trace("Init readers: " + v.name() + " null");
        } else {
          logger.trace("Init readers: " + v.name() + " " + initReaders);
        }

        if (initWriters == null) {
          logger.trace("Init writers: " + v.name() + " null");
        } else {
          logger.trace("Init writers: " + v.name() + " " + initWriters);
        }

        // Initialize refcounts to default value if not
        //  explicitly overridden and check for bad refcounts
        if (v.storage() == Alloc.ALIAS ||
            !RefCounting.trackReadRefCount(v)) {
          // Check we don't have refcount for untracked var
          assert(initReaders == null) : v + " " +   initReaders;
        }

        if (v.storage() == Alloc.ALIAS ||
            !RefCounting.trackWriteRefCount(v)) {
          // Check we don't have refcount for untracked var
          assert(initWriters == null);
        }

        if (v.storage() != Alloc.ALIAS) {
          // If not an alias, need to select refcount
          if (initReaders == null) {
            // Init to default refcount
            long baseReaders = RefCounting.baseReadRefCount(v, true, true);
            initReaders = Arg.newInt(baseReaders);
          }

=======

    /** Initial reference counts for vars defined in block */
    protected final HashMap<Var, Arg> initReadRefcounts;
    protected final HashMap<Var, Arg> initWriteRefcounts;


    public Variables() {
      this (new ArrayList<Var>(), new HashMap<Var, Arg>(),
                           new HashMap<Var, Arg>());
    }

    private Variables(ArrayList<Var> variables, HashMap<Var, Arg> initReadRefcounts,
        HashMap<Var, Arg> initWriteRefcounts) {
      this.variables = variables;
      this.initReadRefcounts = initReadRefcounts;
      this.initWriteRefcounts = initWriteRefcounts;
    }

    @Override
    public Variables clone() {
      return new Variables(new ArrayList<Var>(variables),
          new HashMap<Var, Arg>(initReadRefcounts),
          new HashMap<Var, Arg>(initWriteRefcounts));
    }

    public boolean contains(Var var) {
      return variables.contains(var);
    }

    public List<Var> variables() {
      return Collections.unmodifiableList(variables);
    }

    public ListIterator<Var> variableIterator() {
      return variables.listIterator();
    }

    public void addVariable(Var var) {
      variables.add(var);
    }

    public void addVariable(Var variable, boolean atTop) {
      if (atTop) {
        this.variables.add(0, variable);
      } else {
        this.variables.add(variable);
      }
    }

    public void addAllVariables(List<Var> variables2) {
      variables.addAll(variables2);
    }

    public void removeVariable(Var var) {
      // Remove all
      while(variables.remove(var));
    }

    public void removeAllVariables(Set<Var> vars) {
      while(variables.removeAll(vars));
    }

    public Arg getInitReadRefcount(Var v) {
      return initReadRefcounts.get(v);
    }

    public Arg getInitWriteRefcount(Var v) {
      return initWriteRefcounts.get(v);
    }

    /**
     * Set the initial reference count of a variable to something
     * @param blockVar
     * @param refcountType
     * @param val
     */
    public void setInitRefcount(Var blockVar, RefCountType rcType,
                                   long val) {
      assert(val >= 0);
      HashMap<Var, Arg> refcountMap;
      if (rcType == RefCountType.READERS) {
        refcountMap = this.initReadRefcounts;
      } else {
        assert(rcType == RefCountType.WRITERS);
        refcountMap = this.initWriteRefcounts;
      }
      assert(!refcountMap.containsKey(blockVar)) :
        "Tried to reassign refcount for var " + blockVar;

      refcountMap.put(blockVar, Arg.newInt(val));
    }

    /**
     * Modify initial refcount from base
     */
    public void modifyInitRefcount(Var var, RefCountType rcType, long incr) {
      long baseRC = RefCounting.baseRefCount(var, rcType, true, true);
      setInitRefcount(var, rcType, baseRC + incr);
    }

    public List<VarDecl> getDeclarations() {
      Logger logger = Logging.getSTCLogger();
      List<VarDecl> declarations = new ArrayList<VarDecl>();
      for (Var v: variables) {
        logger.trace("generating variable decl for " + v.toString());
        Arg initReaders = getInitReadRefcount(v);
        Arg initWriters = getInitWriteRefcount(v);

        if (initReaders == null) {
          logger.trace("Init readers: " + v.name() + " null");
        } else {
          logger.trace("Init readers: " + v.name() + " " + initReaders);
        }

        if (initWriters == null) {
          logger.trace("Init writers: " + v.name() + " null");
        } else {
          logger.trace("Init writers: " + v.name() + " " + initWriters);
        }

        // Initialize refcounts to default value if not
        //  explicitly overridden and check for bad refcounts
        if (v.storage() == Alloc.ALIAS ||
            !RefCounting.trackReadRefCount(v)) {
          // Check we don't have refcount for untracked var
          assert(initReaders == null) : v + " " +   initReaders;
        }

        if (v.storage() == Alloc.ALIAS ||
            !RefCounting.trackWriteRefCount(v)) {
          // Check we don't have refcount for untracked var
          assert(initWriters == null);
        }

        if (v.storage() != Alloc.ALIAS) {
          // If not an alias, need to select refcount
          if (initReaders == null) {
            // Init to default refcount
            long baseReaders = RefCounting.baseReadRefCount(v, true, true);
            initReaders = Arg.newInt(baseReaders);
          }

>>>>>>> c46a09f8
          if (initWriters == null) {
            // Init to default refcount
            long baseWriters = RefCounting.baseWriteRefCount(v, true, true);
            initWriters = Arg.newInt(baseWriters);
          }
        }

        declarations.add(new VarDecl(v, initReaders, initWriters));
      }
      return declarations;
    }
  }

  public static class GlobalVars extends Variables {

    @Override
    public void addVariable(Var var) {
      assert(var.storage() == Alloc.GLOBAL_VAR);
      assert(var.defType() == DefType.GLOBAL_USER);

      super.addVariable(var);
    }

    public void generate(Logger logger, CompilerBackend gen) {
      gen.declareGlobalVars(getDeclarations());
    }

    public void prettyPrint(StringBuilder out) {
      for (Var var: variables) {
        prettyPrintVarBasic(out, var);
        out.append("\n");
      }
    }
  }

  public static class BuiltinFunction {
    private final FnID id;
    private final LocalForeignFunction localImpl;
    private final WrappedForeignFunction wrappedImpl;
    private final FunctionType fType;


    public BuiltinFunction(FnID name, FunctionType fType,
        LocalForeignFunction localImpl, WrappedForeignFunction wrappedImpl) {
      this.id = name;
      this.fType = fType;
      this.localImpl = localImpl;
      this.wrappedImpl = wrappedImpl;
    }

    public FnID id() {
      return id;
    }

    public void prettyPrint(StringBuilder out) {
      out.append("tcl ");
      out.append("(");
      //ICUtil.prettyPrintFormalArgs(out, this.oList);
      boolean first = true;
      for(Type t: fType.getOutputs()) {
        if (first) {
          first = false;
        } else {
          out.append(", ");
        }
        out.append(t.typeName());
      }
      out.append(") @" + this.id + "(");
      first = true;
      for(Type t: fType.getInputs()) {
        if (first) {
          first = false;
        } else {
          out.append(", ");
        }
        out.append(t.typeName());
      }
      out.append(")");

      if (localImpl != null) {
        out.append(" local { ");
        out.append(localImpl.toString());
        out.append(" }");
      }

      if (wrappedImpl != null) {
        out.append(" wrapped { ");
        out.append(wrappedImpl.toString());
        out.append(" }\n");
      }

    }

  public void generate(Logger logger, CompilerBackend gen, GenInfo info)
    throws UserException {
      logger.debug("generating: " + id);
      gen.defineForeignFunction(id, fType, localImpl, wrappedImpl);
    }
  }

  public static class Function {
    private Block mainBlock;
    private final FnID id;
    private final List<Var> iList;
    private final List<Var> oList;
    /** List of which outputs are write-only */
    private final List<Var> oListWriteOnly;

    /** Wait until the below inputs are available before running function. */
    private final List<WaitVar> blockingInputs;

    private ExecTarget mode;

    private final HashSet<String> usedVarNames;

    public Function(FnID id, List<Var> iList,
        List<Var> oList, ExecTarget mode) {
      this(id, iList, Collections.<WaitVar>emptyList(), oList,
           mode, new Block(BlockType.MAIN_BLOCK, null), true);
    }

    public Function(FnID id, List<Var> iList,
            List<WaitVar> blockingInputs,
            List<Var> oList, ExecTarget mode, Block mainBlock) {
      this(id, iList, blockingInputs, oList, mode, mainBlock, false);
    }

    private Function(FnID id, List<Var> iList,
        List<WaitVar> blockingInputs,
        List<Var> oList, ExecTarget mode, Block mainBlock,
        boolean emptyBlock) {
      if (mainBlock.getType() != BlockType.MAIN_BLOCK) {
        throw new STCRuntimeError("Expected main block " +
        "for function to be tagged as such");
      }
      this.id = id;
      this.iList = new ArrayList<Var>(iList);
      this.oList = new ArrayList<Var>(oList);
      this.oListWriteOnly = new ArrayList<Var>();
      this.mode = mode;
      this.mainBlock = mainBlock;
      this.blockingInputs = new ArrayList<WaitVar>(blockingInputs);
      this.usedVarNames = new HashSet<String>();

      this.mainBlock.setParent(this, emptyBlock); // Rebuild vars later
      rebuildUsedVarNames();
    }


    public FnID id() {
      return id;
    }


    public List<Var> getInputList() {
      return Collections.unmodifiableList(this.iList);
    }

    public List<Boolean> getBlockingInputVector() {
      ArrayList<Boolean> res = new ArrayList<Boolean>(iList.size());
      for (Var input: this.iList) {

        boolean isBlocking = WaitVar.find(blockingInputs, input) != null;
        res.add(isBlocking);
      }
      return res;
    }

    public List<Var> getOutputList() {
      return Collections.unmodifiableList(this.oList);
    }

    public Var getOutput(int i) {
      return oList.get(i);
    }

    public boolean isOutputWriteOnly(int i) {
      return oListWriteOnly.contains(oList.get(i));
    }

    public void makeOutputWriteOnly(int i) {
      assert(i >= 0 && i < oList.size());
      // Files are complicated and can't be simply treated as write-only
      assert(!Types.isFile(oList.get(i)));
      Var output = oList.get(i);
      if (!oListWriteOnly.contains(output)) {
        oListWriteOnly.add(output);
      }
    }

    /**
     * list outputs augmented with info about whether they are write-only
     * @return
     */
    public List<PassedVar> getPassedOutputList() {
      ArrayList<PassedVar> res = new ArrayList<PassedVar>();
      for (int i = 0; i < oList.size(); i++) {
        Var out = oList.get(i);
        res.add(new PassedVar(out, oListWriteOnly.contains(out)));
      }
      return res;
    }


    public Block mainBlock() {
      return mainBlock;
    }

    public Block swapBlock(Block newBlock) {
      Block old = this.mainBlock;
      this.mainBlock = newBlock;
      this.mainBlock.setParent(this, false);
      return old;
    }


    public void generate(Logger logger, CompilerBackend gen, GenInfo info)
        throws UserException {
      logger.debug("Generating function " + id);
      gen.startFunction(id, oList, iList, mode);
      this.mainBlock.generate(logger, gen, info);
      gen.endFunction();
      logger.debug("Done generating function " + id);
    }

    public void prettyPrint(StringBuilder sb) {
      ICUtil.prettyPrintFormalArgs(sb, this.oList);
      sb.append(" @" + id + " ");
      ICUtil.prettyPrintFormalArgs(sb, this.iList);

      if (!this.blockingInputs.isEmpty()) {
        sb.append(" #waiton[");
        ICUtil.prettyPrintList(sb, this.blockingInputs);
        sb.append("]");
      }

      if (!this.oListWriteOnly.isEmpty()) {
        sb.append(" #writeonly[");
        ICUtil.prettyPrintVarList(sb, this.oListWriteOnly);
        sb.append("]");
      }
      sb.append(" {\n");
      mainBlock.prettyPrint(sb, indent);
      sb.append("}\n");
    }

    @Override
    public String toString() {
      StringBuilder sb = new StringBuilder();
      prettyPrint(sb);
      return sb.toString();
    }

    public List<WaitVar> blockingInputs() {
      return blockingInputs;
    }

    public void addBlockingInput(WaitVar newWaitVar) {
      if (!iList.contains(newWaitVar.var)) {
        throw new STCRuntimeError(newWaitVar.var + " is not the name of " +
        " an input argument to function " + id + ":\n" + this);
      }
      // Check to see if already present
      ListIterator<WaitVar> it = blockingInputs.listIterator();
      while (it.hasNext()) {
        WaitVar i = it.next();
        if (i.var.equals(newWaitVar.var)) {
          // already there
          if (newWaitVar.explicit && !i.explicit) {
            it.set(newWaitVar);
          }
          return;
        }
      }
      blockingInputs.add(newWaitVar);
    }

    public ExecTarget mode() {
      return this.mode;
    }

    public boolean isAsync() {
      return this.mode.isAsync();
    }


    /**
     * Rebuild usedVarNames from scratch based on current IR.
     */
    private void rebuildUsedVarNames() {
      this.usedVarNames.clear();
      addUsedVarNames(this.iList);
      addUsedVarNames(this.oList);
      addUsedVarsRec(mainBlock);
    }


    private void addUsedVarsRec(Block rootBlock) {
      StackLite<Block> work = new StackLite<Block>();
      work.push(rootBlock);

      while (!work.isEmpty()) {
        Block b = work.pop();
        addUsedVarNames(b.variables());
        for (Statement s: b.getStatements()) {
          if (s.type() == StatementType.CONDITIONAL) {
            Conditional c = s.conditional();
            addUsedVarNames(c.constructDefinedVars());
            work.addAll(c.getBlocks());
          }
        }
        for (Continuation c: b.getContinuations()) {
          addUsedVarNames(c.constructDefinedVars());
          work.addAll(c.getBlocks());
        }
      }
    }


    public void addUsedVarName(Var var) {
      this.usedVarNames.add(var.name());
    }


    public void addUsedVarName(String name) {
      this.usedVarNames.add(name);
    }


    public void addUsedVarNames(List<Var> vars) {
      for (Var v: vars) {
        this.usedVarNames.add(v.name());
      }
    }


    public boolean varNameUsed(String name) {
      return usedVarNames.contains(name);
    }


    public Set<String> usedVarNames() {
      return Collections.unmodifiableSet(usedVarNames);
    }


    public void renameVars(Map<Var, Arg> renames, RenameMode mode,
                           boolean recursive) {

      // Only rename if we're fully replacing
      if (mode == RenameMode.REPLACE_VAR) {
        for (List<Var> varList: Arrays.asList(iList, oList, oListWriteOnly)) {
          ICUtil.replaceVarsInList(renames, varList, false);
        }

        WaitVar.replaceVars(blockingInputs, renames);
      }

      if (recursive) {
        mainBlock.renameVars(id, renames, mode, recursive);
      }
    }
  }


  // Keep track of block type, mainly for purpose of asserts
  public enum BlockType {
    MAIN_BLOCK,
    NESTED_BLOCK,
    CASE_BLOCK,
    ELSE_BLOCK,
    THEN_BLOCK,
    FOREACH_BODY,
    WAIT_BLOCK,
    LOOP_BODY,
    RANGELOOP_BODY,
    ASYNC_EXEC_CONTINUATION,
  }

  public static class CleanupAction {
    public CleanupAction(Var var, Instruction action) {
      super();
      this.var = var;
      this.action = action;
    }
    private Var var;
    private final Instruction action;

    public Var var() {
      return var;
    }
    public Instruction action() {
      return action;
    }

    /**
     * @return false if only effect of instruction is to cleanup current variable
     */
    public boolean hasSideEffect() {
      if (action.op == Opcode.DECR_WRITERS &&
          action.writesAliasVar()) {
        return true;
      }
      return false;
    }

    public void renameVars(FnID function, Map<Var, Arg> renames,
                           RenameMode mode) {
      action.renameVars(function, renames, mode);

      if (mode != RenameMode.VALUE && renames.containsKey(var)) {
        Arg replacement = renames.get(var);
        assert(replacement.isVar()) : replacement;
        this.var = replacement.getVar();
      }
    }

    @Override
    public CleanupAction clone() {
      return new CleanupAction(var, action.clone());
    }

    @Override
    public String toString() {
      return action.toString() + " # cleanup " + var.name();
    }
  }

  public static class Block {

    private final BlockType type;
    private Continuation parentCont;
    private Function parentFunction;

    public Block(BlockType type, Continuation parentCont) {
      this(type, parentCont, null);
    }

    public Block(Function parentFunction) {
      this(BlockType.MAIN_BLOCK, null, parentFunction);
    }

    private Block(BlockType type, Continuation parentCont, Function parentFunction) {
      this(type, parentCont, parentFunction, true, new LinkedList<Statement>(),
          new Variables(), new ArrayList<Continuation>(), new ArrayList<CleanupAction>());
    }

    /**
     * Used to create duplicate.  This will take ownership of all
     * data structures passed in
     * @param type
     * @param instructions
     */
    private Block(BlockType type,
        Continuation parentCont, Function parentFunction,
        boolean emptyBlock,
        LinkedList<Statement> instructions,
        Variables variables,
        ArrayList<Continuation> conds,
        ArrayList<CleanupAction> cleanupActions) {
      this.type = type;
      this.statements = instructions;
      this.variables = variables;
      this.continuations = conds;
      this.cleanupActions = cleanupActions;

      // Set parent at end so it will be updated correctly with vars
      setParent(type, parentCont, parentFunction, emptyBlock);
    }

    private void setParent(BlockType type, Continuation parentCont,
        Function parentFunction, boolean emptyBlock) {
      this.parentCont = parentCont;
      if (parentCont == null && parentFunction == null) {
        // Not yet linked up
        this.parentFunction = null;
        this.parentCont = null;
        return;
      }
      assert(parentCont == null || parentFunction == null);
      if (parentCont != null && parentCont.parent() != null) {
        // Fill in, otherwise depend on it being filled in later
        parentFunction = parentCont.parent().getParentFunction();
      }
      // Check to see if we need to link children up to function
      if (parentFunction != null) {
        if (emptyBlock) {
          setParentFunction(parentFunction);
        } else {
          // Not empty, so do updates necessary for blocks under this one
          fixParentLinksRec(parentFunction);
        }
      }
    }

    private void setParentFunction(Function parentFunction) {
      this.parentFunction = parentFunction;
      parentFunction.addUsedVarNames(this.variables.variables());
    }

    /**
     * Update parent function links for all blocks under this one
     * @param parentFunction
     */
    void fixParentLinksRec(Function parentFunction) {
      StackLite<Block> work = new StackLite<Block>();
      work.push(this);
      while (!work.isEmpty()) {
        Block curr = work.pop();
        curr.setParentFunction(parentFunction);
        for (Statement stmt: curr.getStatements()) {
          if (stmt.type() == StatementType.CONDITIONAL) {
            Conditional cond = stmt.conditional();
            parentFunction.addUsedVarNames(cond.constructDefinedVars());
            work.addAll(cond.getBlocks());
          }
        }
        for (Continuation c: curr.getContinuations()) {
          parentFunction.addUsedVarNames(c.constructDefinedVars());
          work.addAll(c.getBlocks());
        }
      }
    }

    public void setParent(Continuation parent, boolean newBlock) {
      setParent(type, parent, null, newBlock);
    }

    public void setParent(Function parent, boolean newBlock) {
      setParent(BlockType.MAIN_BLOCK, null, parent, newBlock);
    }

    /**
     * Make a copy without any shared mutable state
     */
    @Override
    public Block clone() {
      return this.clone(this.type, null, null);
    }

    public Block clone(Function parentFunction) {
      return this.clone(BlockType.MAIN_BLOCK, null, parentFunction);
    }

    public Block clone(BlockType newType, Continuation parentCont) {
      return this.clone(BlockType.MAIN_BLOCK, parentCont, null);
    }

    public Block clone(BlockType newType, Continuation parentCont,
                       Function parentFunction) {
      Block cloned = new Block(newType, parentCont, parentFunction,
          false, ICUtil.cloneStatements(this.statements),
          this.variables.clone(),
          new ArrayList<Continuation>(),
          ICUtil.cloneCleanups(this.cleanupActions));
      for (Continuation c: this.continuations) {
        // Add in way that ensures parent link updated
        cloned.addContinuation(c.clone());
      }
      for (Statement s: cloned.statements) {
        s.setParent(cloned);
      }
      return cloned;
    }

    public BlockType getType() {
      return type;
    }

    private final LinkedList<Statement> statements;

    private final ArrayList<CleanupAction> cleanupActions;

    private final Variables variables;

    /** conditional statements for block */
    private final ArrayList<Continuation> continuations;

    public void addStatement(Statement st) {
      st.setParent(this);
      statements.add(st);
    }

    public void addInstruction(Instruction e) {
      addStatement(e);
    }

    public void addInstructionFront(Instruction e) {
      statements.addFirst(e);
    }

    public void addInstructions(List<Instruction> instructions) {
      addStatements(instructions);
    }

    public void addStatements(List<? extends Statement> stmts) {
      for (Statement stmt: stmts) {
        stmt.setParent(this);
      }
      this.statements.addAll(stmts);
    }

    public void addContinuation(Continuation c) {
      c.setParent(this);
      this.continuations.add(c);
    }

    public List<Continuation> getContinuations() {
      return Collections.unmodifiableList(continuations);
    }

    public Continuation getContinuation(int i) {
      return continuations.get(i);
    }

    public void removeContinuation(int i) {
      continuations.remove(i);
    }

    public List<Var> variables() {
      return variables.variables();
    }

    public boolean declaredHere(Var var) {
      return variables.contains(var);
    }

    public boolean isEmpty() {
      if (!continuations.isEmpty())
        return false;
      for (Statement stmt: statements) {
        if (stmt.type() != StatementType.INSTRUCTION ||
            stmt.instruction().op != Opcode.COMMENT) {
          return false;
        }
      }
      return true;
    }

    public void generate(Logger logger, CompilerBackend gen, GenInfo info) {

      logger.trace("Generate code for block of type " + this.type.toString());

      generateBlockVariables(gen);

      for (Statement stmt: statements) {
        stmt.generate(logger, gen, info);
      }

      // Can put conditional statements at end of block, making sure
      // Ones which are marked as runLast occur after those not
      for (boolean runLast: new boolean[] {false, true}) {
        for (Continuation c: continuations) {
          if (c.runLast() == runLast) {
            logger.trace("generating code for continuation");
            c.generate(logger, gen, info);
          }
        }
      }

      for (CleanupAction cleanup: cleanupActions) {
        cleanup.action().generate(logger, gen, info);
      }
      logger.trace("Done with code for block of type " + this.type.toString());

    }

    private void generateBlockVariables(CompilerBackend gen) {
      // Pass variable declarations as batch
      gen.declare(variables.getDeclarations());
    }

    public void prettyPrint(StringBuilder sb, String indent) {
      for (Var v: variables.variables()) {
        sb.append(indent);

        prettyPrintVarBasic(sb, v);

        Arg initRead = variables.getInitReadRefcount(v);
        if (initRead != null) {
          sb.append(" <readers=" + initRead + ">");
        }

        Arg initWrite = variables.getInitWriteRefcount(v);
        if (initWrite != null) {
          sb.append(" <writers=" + initWrite + ">");
        }
        sb.append("\n");
      }

      for (Statement stmt: statements) {
        stmt.prettyPrint(sb, indent);
      }

      for (boolean runLast: new boolean[] {false, true}) {
        for (Continuation c: continuations) {
          if (c.runLast() == runLast) {
            c.prettyPrint(sb, indent);
          }
        }
      }

      for (CleanupAction a: cleanupActions) {
        sb.append(indent);
        sb.append(a.toString());
        sb.append("\n");
      }
    }

    /**
     * @return an iterator over continuations.  Modifications through iterator
     * will correctly update parent links etc
     */
    public ListIterator<Continuation> continuationIterator() {
      return new ContIt(this.continuations.listIterator());
    }

    public ListIterator<Continuation> continuationIterator(int pos) {
      return new ContIt(this.continuations.listIterator(pos));
    }

    public ListIterator<Continuation> continuationEndIterator() {
      return continuationIterator(continuations.size());
    }

    /**
     * Wrapper around ListIterator to intercept calls and make sure IR is
     * consistent, e.g. with parent links.
     */
    private final class ContIt implements ListIterator<Continuation> {
      private ContIt(ListIterator<Continuation> it) {
        this.it = it;
      }

      final ListIterator<Continuation> it;
      @Override
      public void set(Continuation e) {
        e.setParent(Block.this);
        it.set(e);
      }

      @Override
      public void remove() {
        it.remove();
      }

      @Override
      public int previousIndex() {
        return it.previousIndex();
      }

      @Override
      public Continuation previous() {
        return it.previous();
      }

      @Override
      public int nextIndex() {
        return it.nextIndex();
      }

      @Override
      public Continuation next() {
        return it.next();
      }

      @Override
      public boolean hasPrevious() {
        return it.hasPrevious();
      }

      @Override
      public boolean hasNext() {
        return it.hasNext();
      }

      @Override
      public void add(Continuation e) {
        it.add(e);
        e.setParent(Block.this);
      }
    }

    public class AllContIt implements Iterator<Continuation>,
                              Iterable<Continuation>{
      Continuation next = null;
      /**
       * null if exhausted
       */
      Iterator<Statement> stmtIt = statementIterator();
      Iterator<Continuation> contIt = null;

      @Override
      public Iterator<Continuation> iterator() {
        return this;
      }

      private boolean checkMoreStatements() {
        if (next != null)
          return true;

        if (stmtIt != null) {
          // Check for continuation
          while (stmtIt.hasNext()) {
            Statement stmt = stmtIt.next();
            if (stmt.type() == StatementType.CONDITIONAL) {
              next = stmt.conditional();
              return true;
            }
          }
        }
        if (contIt == null) {
          stmtIt = null;
          contIt = continuationIterator();
        }
        return false;
      }

      @Override
      public boolean hasNext() {
        if (next != null) {
          return true;
        }
        if (stmtIt != null && checkMoreStatements()) {
          return true;
        }
        return contIt.hasNext();
      }

      @Override
      public Continuation next() {
        if (checkMoreStatements()) {
          Continuation res = next;
          next = null;
          return res;
        } else {
          return contIt.next();
        }
      }

      @Override
      public void remove() {
        if (stmtIt != null) {
          assert(contIt == null);
          stmtIt.remove();
        } else {
          assert(contIt != null);
          contIt.remove();
        }
      }
    }

    /**
     * @return iterable for all continuations, including statements
     */
    public Iterable<Continuation> allComplexStatements() {
      return new AllContIt();
    }

    public ListIterator<Var> variableIterator() {
      return variables.variableIterator();
    }

    public List<Statement> getStatements() {
      return Collections.unmodifiableList(statements);
    }

    public ListIterator<Statement> statementIterator() {
      return statements.listIterator();
    }

    public ListIterator<Statement> statementIterator(int i) {
      return statements.listIterator(i);
    }

    public ListIterator<Statement> statementEndIterator() {
      return statements.listIterator(statements.size());
    }

    public ListIterator<CleanupAction> cleanupIterator() {
      return cleanupActions.listIterator();
    }

    public List<CleanupAction> getCleanups() {
      return Collections.unmodifiableList(cleanupActions);
    }

    public void addCleanup(Var var, Instruction action) {
      this.cleanupActions.add(new CleanupAction(var, action));
    }

    // Remove cleanup actions for variable
    public void removeCleanups(Var var) {
      moveCleanups(var, null);
    }

    public void moveCleanups(Var var, Block target) {
      ListIterator<CleanupAction> it = cleanupActions.listIterator();
      while (it.hasNext()) {
        CleanupAction ca = it.next();
        if (ca.var().equals(var)) {
          it.remove();
          if (target != null) {
            target.addCleanup(ca.var, ca.action);
          }
        }
      }
    }

    /**
     * Rename variables in block (and nested blocks) according to map.
     * If the map doesn't have an entry, we don't rename anything
     * @param function
     * @param renames OldName -> NewName
     * @param mode
     * @param recursive if it should be done on child blocks
     */
    public void renameVars(FnID id, Map<Var, Arg> renames,
                            RenameMode mode, boolean recursive) {
      if (renames.isEmpty())
        return;
      renameInDefs(renames, mode);
      renameInCode(id, renames, mode, recursive);
    }

    private void renameInDefs(Map<Var, Arg> renames, RenameMode mode) {
      ListIterator<Var> it = variables.variableIterator();
      while (it.hasNext()) {
        // The original variable and the current one
        Var var;
        var = it.next();
        if (mode == RenameMode.REPLACE_VAR) {
          if (renames.containsKey(var)) {
            Arg replacement = renames.get(var);
            if (replacement.isVar()) {
              var = replacement.getVar();
              it.set(var);
            } else {
              // value replaced with constant
              it.remove();
            }
          }
        }
      }
    }

    private void renameInCode(FnID function, Map<Var, Arg> renames,
          RenameMode mode, boolean recursive) {
      for (Statement stmt: statements) {
        if (stmt.type() == StatementType.INSTRUCTION) {
          stmt.instruction().renameVars(function, renames, mode);
        } else {
          assert(stmt.type() == StatementType.CONDITIONAL);
          stmt.conditional().renameVars(function, renames, mode, recursive);
        }
      }

      // Rename in nested blocks
      for (Continuation c: continuations) {
        c.renameVars(function, renames, mode, recursive);
      }
      renameCleanupActions(function, renames, mode);
    }

    public void renameCleanupActions(FnID id, Map<Var, Arg> renames,
                                     RenameMode mode) {
      for (CleanupAction a: cleanupActions) {
        a.renameVars(id, renames, mode);
      }
    }

    /**
     * Remove the variable from this block and all internal constructs,
     *    removing all instructions with this as output
     * preconditions: variable is not used as input for any instruction,
     *            variable is not used as output for any instruction with a sideeffect,
     *            variable is not required for any constructs
     */
    public void removeVars(Set<Var> removeVars) {
      if (removeVars.isEmpty()) {
        return;
      }

      removeVarDeclarations(removeVars);

      ListIterator<Statement> it = statementIterator();
      while (it.hasNext()) {
        Statement stmt = it.next();
        if (stmt.type() == StatementType.INSTRUCTION) {
          Instruction inst = stmt.instruction();
          inst.removeVars(removeVars);
          // See if we can remove instruction
          int removeable = 0;
          int notRemoveable = 0;
          for (Var out: inst.getModifiedOutputs()) {
            // Doesn't make sense to assign to anything other than
            //  variable
            if (removeVars.contains(out)) {
              removeable++;
            } else {
              notRemoveable++;
            }
          }
          if (removeable > 0 && notRemoveable == 0) {
            // One of the remove vars is output
            it.remove();
          } else if (removeable > 0 && notRemoveable > 0) {
            // Can't remove
            throw new STCRuntimeError("Can't remove instruction " + inst +
                " because not all outputs in remove vars set " + removeVars);
          }
        } else {
          assert(stmt.type() == StatementType.CONDITIONAL);
          stmt.conditional().removeVars(removeVars);
        }
      }
      for (Continuation c: continuations) {
        c.removeVars(removeVars);
      }
    }


    public void addVariables(List<Var> variables) {
      this.variables.addAllVariables(variables);
      if (this.parentFunction != null) {
        this.parentFunction.addUsedVarNames(variables);
      }
    }

    public void addVariable(Var variable) {
      addVariable(variable, false);
    }

    public void addVariable(Var variable, boolean atTop) {
      this.variables.addVariable(variable, atTop);
      if (this.parentFunction != null) {
        parentFunction.addUsedVarName(variable);
      }
    }

    public Var declareUnmapped(Type t, String name, Alloc storage,
        DefType defType, VarProvenance provenance) {
      return declare(t, name, storage, defType, provenance, false);
    }

    public Var declareMapped(Type t, String name, Alloc storage,
          DefType defType, VarProvenance provenance) {
      return declare(t, name, storage, defType, provenance, true);
    }

    public Var declare(Type t, String name, Alloc storage,
        DefType defType, VarProvenance provenance, boolean mapped) {
      Var v = new Var(t, name, storage, defType, provenance, mapped);
      addVariable(v);
      return v;
    }

    public void addContinuations(List<? extends Continuation>
                                                continuations) {
      for (Continuation c: continuations) {
        addContinuation(c);
      }
    }

    public void removeContinuation(Continuation c) {
      this.continuations.remove(c);
    }

    public void removeContinuations(
                    Collection<? extends Continuation> c) {
      this.continuations.removeAll(c);
    }

    /**
     * Insert the instructions, variables, etc from b inline
     * in the current block
     * @param b
     * @param insertAtTop whether to insert at top of block or not
     */
    public void insertInline(Block b, boolean insertAtTop) {
      insertInline(b, insertAtTop ? statementIterator() : null);
    }


    public void insertInline(Block b,
          ListIterator<Statement> pos) {
      insertInline(b, null, pos);
    }

    /**
     * Insert the instructions, variables, etc from b inline
     * in the current block
     * @param b
     * @param pos
     */
    public void insertInline(Block b,
          ListIterator<Continuation> contPos,
          ListIterator<Statement> pos) {
      Set<Var> varSet = new HashSet<Var>(this.variables.variables());
      for (Var newVar: b.variables()) {
        // Check for duplicates (may be duplicate globals)
        if (!varSet.contains(newVar)) {
          addVariable(newVar);
        }
      }

      if (pos != null) {
        for (Statement stmt: b.getStatements()) {
          stmt.setParent(this);
          pos.add(stmt);
        }
      } else {
        addStatements(b.getStatements());
      }
      for (Continuation c: b.getContinuations()) {
        c.setParent(this);
        if (contPos != null) {
          contPos.add(c);
        } else {
          addContinuation(c);
        }
      }
      this.cleanupActions.addAll(b.cleanupActions);
    }

    public void insertInline(Block b) {
      insertInline(b, false);
    }

    public void removeVarDeclarations(Set<Var> vars) {
      variables.removeAllVariables(vars);
      ListIterator<CleanupAction> it = cleanupActions.listIterator();
      while (it.hasNext()) {
        CleanupAction a = it.next();
        if (vars.contains(a.var)) {
          it.remove();
        }
      }
    }

    public boolean replaceVarDeclaration(FnID function,
                                         Var oldV, Var newV) {
      if (!this.variables.contains(oldV)) {
        return false;
      }

      Map<Var, Arg> replacement =
          Collections.singletonMap(oldV, Arg.newVar(newV));
      // Must replace everywhere
      this.renameVars(function, replacement, RenameMode.REPLACE_VAR, true);
      return true;
    }

    /**
     * Remove statements by object identity
     * @param stmts
     */
    public void removeStatements(Set<? extends Statement> stmts) {
      ListIterator<Statement> it = this.statementIterator();
      while (it.hasNext()) {
        Statement stmt = it.next();
        if (stmts.contains(stmt)) {
          it.remove();
        }
      }
    }

    /**
     * replace old instructions with new
     * @param newStatements
     */
    public void replaceStatements(List<Statement> newStatements) {
      this.statements.clear();
      this.statements.addAll(newStatements);
    }

    @Override
    public String toString() {
      StringBuilder sb = new StringBuilder();
      prettyPrint(sb, "");
      return sb.toString();
    }

    public Continuation getParentCont() {
      return parentCont;
    }

    public Function getParentFunction() {
      return parentFunction;
    }

    public Function getFunction() {
      Block curr = this;
      while (curr.getType() != BlockType.MAIN_BLOCK) {
        Block next = curr.getParentCont().parent();
        assert(next != null) : "Block of type " + curr.getType()
            + " had no parent:\n\n" + curr;
        curr = next;
      }
      return curr.getParentFunction();
    }

    public String uniqueVarName(String prefix) {
      return uniqueVarName(prefix, Collections.<String>emptySet());
    }

    /**
     * choose variable name unique within the current function.
     * NOTE: does not avoid clashes with global constants.  Avoid clashes
     * with global constants by providing a prefix or adding global constant
     * names to excluded
     * @param prefix
     * @return
     */
    public String uniqueVarName(String prefix, Set<String> excluded) {
      String name = prefix;
      int attempt = 1;
      Function func = getFunction();
      while (excluded.contains(name) || func.varNameUsed(name)) {
        name = prefix + ":" + attempt;
        attempt++;
      }
      func.addUsedVarName(name);
      return name;
    }

    /**
     * Number of instructions in block and descendents
     * @return
     */
    public int getInstructionCount() {
      StackLite<Block> blocks = new StackLite<Block>();
      blocks.push(this);
      int count = 0;
      while (!blocks.isEmpty()) {
        Block curr = blocks.pop();
        count += curr.statements.size();
        count += curr.cleanupActions.size();
        for (Continuation c: curr.allComplexStatements()) {
          for (Block inner: c.getBlocks()) {
            blocks.push(inner);
          }
        }
      }
      return count;
    }

    /**
     * Set the initial refcount to the base refcount, plus amount provided.
     * Should be called at most once per var
     * @param blockVar
     * @param refcountType
     * @param incr
     */
    public void modifyInitRefcount(Var blockVar, RefCountType rcType,
                                   long incr) {
      variables.modifyInitRefcount(blockVar, rcType, incr);
    }

    public void setInitRefcount(Var blockVar, RefCountType rcType,
                                   long val) {
      variables.setInitRefcount(blockVar, rcType, val);
    }

  }

  public static enum StatementType {
    INSTRUCTION,
    CONDITIONAL,
  }

  public static interface Statement {
    public StatementType type();
    public Conditional conditional();
    public Instruction instruction();
    public void setParent(Block block);
    public void generate(Logger logger, CompilerBackend gen, GenInfo info);
    public void prettyPrint(StringBuilder sb, String indent);
    /**
     * Note: don't call clone() because of Java 6 limitations in dealing with
     * supertypes when class inheriting from interface and class
     * @return
     */
    public Statement cloneStatement();
    /**
     * Rename vars throughout statement
     * @param function
     * @param replaceInputs
     * @param value
     */
    public void renameVars(FnID function,
                           Map<Var, Arg> replaceInputs, RenameMode value);
  }

  /** State to pass around when doing code generation from SwiftIC */
  public static class GenInfo {
    /** Function name -> vector of which inputs are blocking */
    private final Map<FnID, List<Boolean>> compBlockingInputs;

    public GenInfo(Map<FnID, List<Boolean>> compBlockingInputs) {
      this.compBlockingInputs = compBlockingInputs;
    }

    public List<Boolean> getBlockingInputVector(FnID id) {
      return compBlockingInputs.get(id);
    }
  }

  public static enum RenameMode {
    VALUE, // Replace where same value
    REFERENCE, // Replace where reference to same thing is appropriate
    REPLACE_VAR, // Replace var everywhere (e.g. if renaming)
  }

  private static void prettyPrintVarBasic(StringBuilder sb, Var v) {
    sb.append("alloc " + v.type().typeName() + " " + v.name() +
            " <" + v.storage().toString().toLowerCase() + ">");

    if (v.mappedDecl()) {
      sb.append(" @mapped");
    }
  }
}<|MERGE_RESOLUTION|>--- conflicted
+++ resolved
@@ -487,7 +487,6 @@
    */
   public static class Variables {
     protected final ArrayList<Var> variables;
-<<<<<<< HEAD
 
     /** Initial reference counts for vars defined in block */
     protected final HashMap<Var, Arg> initReadRefcounts;
@@ -630,150 +629,6 @@
             initReaders = Arg.newInt(baseReaders);
           }
 
-=======
-
-    /** Initial reference counts for vars defined in block */
-    protected final HashMap<Var, Arg> initReadRefcounts;
-    protected final HashMap<Var, Arg> initWriteRefcounts;
-
-
-    public Variables() {
-      this (new ArrayList<Var>(), new HashMap<Var, Arg>(),
-                           new HashMap<Var, Arg>());
-    }
-
-    private Variables(ArrayList<Var> variables, HashMap<Var, Arg> initReadRefcounts,
-        HashMap<Var, Arg> initWriteRefcounts) {
-      this.variables = variables;
-      this.initReadRefcounts = initReadRefcounts;
-      this.initWriteRefcounts = initWriteRefcounts;
-    }
-
-    @Override
-    public Variables clone() {
-      return new Variables(new ArrayList<Var>(variables),
-          new HashMap<Var, Arg>(initReadRefcounts),
-          new HashMap<Var, Arg>(initWriteRefcounts));
-    }
-
-    public boolean contains(Var var) {
-      return variables.contains(var);
-    }
-
-    public List<Var> variables() {
-      return Collections.unmodifiableList(variables);
-    }
-
-    public ListIterator<Var> variableIterator() {
-      return variables.listIterator();
-    }
-
-    public void addVariable(Var var) {
-      variables.add(var);
-    }
-
-    public void addVariable(Var variable, boolean atTop) {
-      if (atTop) {
-        this.variables.add(0, variable);
-      } else {
-        this.variables.add(variable);
-      }
-    }
-
-    public void addAllVariables(List<Var> variables2) {
-      variables.addAll(variables2);
-    }
-
-    public void removeVariable(Var var) {
-      // Remove all
-      while(variables.remove(var));
-    }
-
-    public void removeAllVariables(Set<Var> vars) {
-      while(variables.removeAll(vars));
-    }
-
-    public Arg getInitReadRefcount(Var v) {
-      return initReadRefcounts.get(v);
-    }
-
-    public Arg getInitWriteRefcount(Var v) {
-      return initWriteRefcounts.get(v);
-    }
-
-    /**
-     * Set the initial reference count of a variable to something
-     * @param blockVar
-     * @param refcountType
-     * @param val
-     */
-    public void setInitRefcount(Var blockVar, RefCountType rcType,
-                                   long val) {
-      assert(val >= 0);
-      HashMap<Var, Arg> refcountMap;
-      if (rcType == RefCountType.READERS) {
-        refcountMap = this.initReadRefcounts;
-      } else {
-        assert(rcType == RefCountType.WRITERS);
-        refcountMap = this.initWriteRefcounts;
-      }
-      assert(!refcountMap.containsKey(blockVar)) :
-        "Tried to reassign refcount for var " + blockVar;
-
-      refcountMap.put(blockVar, Arg.newInt(val));
-    }
-
-    /**
-     * Modify initial refcount from base
-     */
-    public void modifyInitRefcount(Var var, RefCountType rcType, long incr) {
-      long baseRC = RefCounting.baseRefCount(var, rcType, true, true);
-      setInitRefcount(var, rcType, baseRC + incr);
-    }
-
-    public List<VarDecl> getDeclarations() {
-      Logger logger = Logging.getSTCLogger();
-      List<VarDecl> declarations = new ArrayList<VarDecl>();
-      for (Var v: variables) {
-        logger.trace("generating variable decl for " + v.toString());
-        Arg initReaders = getInitReadRefcount(v);
-        Arg initWriters = getInitWriteRefcount(v);
-
-        if (initReaders == null) {
-          logger.trace("Init readers: " + v.name() + " null");
-        } else {
-          logger.trace("Init readers: " + v.name() + " " + initReaders);
-        }
-
-        if (initWriters == null) {
-          logger.trace("Init writers: " + v.name() + " null");
-        } else {
-          logger.trace("Init writers: " + v.name() + " " + initWriters);
-        }
-
-        // Initialize refcounts to default value if not
-        //  explicitly overridden and check for bad refcounts
-        if (v.storage() == Alloc.ALIAS ||
-            !RefCounting.trackReadRefCount(v)) {
-          // Check we don't have refcount for untracked var
-          assert(initReaders == null) : v + " " +   initReaders;
-        }
-
-        if (v.storage() == Alloc.ALIAS ||
-            !RefCounting.trackWriteRefCount(v)) {
-          // Check we don't have refcount for untracked var
-          assert(initWriters == null);
-        }
-
-        if (v.storage() != Alloc.ALIAS) {
-          // If not an alias, need to select refcount
-          if (initReaders == null) {
-            // Init to default refcount
-            long baseReaders = RefCounting.baseReadRefCount(v, true, true);
-            initReaders = Arg.newInt(baseReaders);
-          }
-
->>>>>>> c46a09f8
           if (initWriters == null) {
             // Init to default refcount
             long baseWriters = RefCounting.baseWriteRefCount(v, true, true);
