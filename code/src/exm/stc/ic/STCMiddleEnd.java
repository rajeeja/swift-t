--- conflicted
+++ resolved
@@ -1035,16 +1035,6 @@
       Var locStrictness = new Var(Types.V_LOC_STRICTNESS,
           Var.VALUEOF_VAR_PREFIX + "loc_strictness",
           Alloc.LOCAL, DefType.INARG, VarProvenance.optimizerTmp());
-<<<<<<< HEAD
-      realInArgs.add(location);
-      props.put(TaskPropKey.LOCATION, location.asArg());
-
-      Var softLocation = new Var(Types.V_BOOL,
-          Var.VALUEOF_VAR_PREFIX + "soft_location",
-          Alloc.LOCAL, DefType.INARG, VarProvenance.optimizerTmp());
-      realInArgs.add(softLocation);
-      props.put(TaskPropKey.SOFT_LOCATION, softLocation.asArg());
-=======
       realInArgs.add(locStrictness);
       props.put(TaskPropKey.LOC_STRICTNESS, locStrictness.asArg());
 
@@ -1053,7 +1043,6 @@
           Alloc.LOCAL, DefType.INARG, VarProvenance.optimizerTmp());
       realInArgs.add(locAccuracy);
       props.put(TaskPropKey.LOC_ACCURACY, locAccuracy.asArg());
->>>>>>> c46a09f8
     }
 
     Function fn = new Function(wrapperID, realInArgs, outArgs,
