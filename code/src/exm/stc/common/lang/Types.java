--- conflicted
+++ resolved
@@ -1289,10 +1289,14 @@
       return new UnionType(implAlts);
     }
 
-<<<<<<< HEAD
     @Override
     public boolean isConcrete() {
-      return false;
+      for (Type field: fields) {
+        if (!field.isConcrete()) {
+          return false;
+        }
+      }
+      return true;
     }
   }
 
@@ -1536,8 +1540,6 @@
       return differences ? new TupleType(implFields) : this;
     }
 
-=======
->>>>>>> c46a09f8
     @Override
     public boolean isConcrete() {
       for (Type field: fields) {
@@ -1549,260 +1551,6 @@
     }
   }
 
-<<<<<<< HEAD
-=======
-  /**
-   * A type with multiple fields.
-   */
-  public static class TupleType extends Type {
-    private final List<Type> fields;
-
-    private TupleType(ArrayList<Type> alts) {
-      // Shouldn't have single-element union type
-      assert(alts.size() != 1);
-      this.fields = Collections.unmodifiableList(alts);
-    }
-
-    public List<Type> getFields() {
-      return fields;
-    }
-
-    public int numFields() {
-      return fields.size();
-    }
-
-    public Type getField(int i) {
-      return fields.get(i);
-    }
-
-    /**
-     * Return the list of fields in tuple, or original type if not a tuple
-     * @param type
-     * @return
-     */
-    public static List<Type> getFields(Type type) {
-      if (isTuple(type)) {
-        return ((TupleType)type).getFields();
-      } else {
-        return Collections.singletonList(type);
-      }
-    }
-
-    /**
-     * @return TupleType if multiple fields, or plain type if singular
-     */
-    public static Type makeTuple(List<Type> fields) {
-      if (fields.size() == 1) {
-        return fields.get(0);
-      } else {
-        return new TupleType(new ArrayList<Type>(fields));
-      }
-    }
-
-    public static Type makeTuple(Type ...fields) {
-      return makeTuple(Arrays.asList(fields));
-    }
-
-    @Override
-    public StructureType structureType() {
-      return StructureType.TUPLE;
-    }
-
-    @Override
-    public String toString() {
-      StringBuilder sb = new StringBuilder();
-      boolean first = true;
-      sb.append("(");
-      for (Type field: fields) {
-        if (first) {
-          first = false;
-        } else {
-          sb.append(",");
-        }
-        sb.append(field.toString());
-      }
-      sb.append(")");
-      return sb.toString();
-    }
-
-    @Override
-    public String typeName() {
-      StringBuilder sb = new StringBuilder();
-      boolean first = true;
-      sb.append("(");
-      for (Type field: fields) {
-        if (first) {
-          first = false;
-        } else {
-          sb.append(",");
-        }
-        sb.append(field.typeName());
-      }
-      sb.append(")");
-      return sb.toString();
-    }
-
-    @Override
-    public boolean equals(Object other) {
-      if (!(other instanceof Type)) {
-        throw new STCRuntimeError("Comparing TupleType " +
-            "with non-type object");
-      }
-      Type otherT = (Type) other;
-      if (otherT.structureType() != StructureType.TUPLE) {
-        return false;
-      } else {
-        TupleType otherTT = (TupleType)otherT;
-        // Sets must be same size
-        if (this.fields.size() != otherTT.fields.size()) {
-          return false;
-        }
-
-        // Check members are the same
-        for (int i = 0; i < this.fields.size(); i++) {
-          Type field1 = this.fields.get(i);
-          Type field2 = otherTT.fields.get(i);
-          if (!field1.equals(field2)) {
-            return false;
-          }
-        }
-        return true;
-      }
-    }
-
-    @Override
-    public boolean assignableTo(Type other) {
-      if (isTuple(other)) {
-        TupleType otherTT = (TupleType)other;
-        // Check fields
-        if (this.fields.size() != otherTT.fields.size()) {
-          return false;
-        }
-        for (int i = 0; i < fields.size(); i++) {
-          if (!this.fields.get(i).assignableTo(otherTT.fields.get(i))) {
-            return false;
-          }
-        }
-        return true;
-      } else {
-        return false;
-      }
-    }
-
-    @Override
-    public int hashCode() {
-      int hash = TupleType.class.hashCode();
-      for (Type field: fields) {
-        hash = hash * 13 + field.hashCode();
-      }
-      return hash;
-    }
-
-    @Override
-    public Type bindTypeVars(Map<String, Type> vals) {
-      ArrayList<Type> boundFields = new ArrayList<Type>(fields.size());
-      for (Type field: fields) {
-        boundFields.add(field.bindTypeVars(vals));
-      }
-      return new TupleType(boundFields);
-    }
-
-    @Override
-    public Type bindAllTypeVars(Type type) {
-      ArrayList<Type> boundFields = new ArrayList<Type>(fields.size());
-      for (Type field: fields) {
-        boundFields.add(field.bindAllTypeVars(type));
-      }
-      return new TupleType(boundFields);
-    }
-
-    @Override
-    public Map<String, Type> matchTypeVars(Type concrete) {
-      if (!Types.isTuple(concrete)) {
-        return null;
-      }
-      TupleType concreteTT = (TupleType)concrete;
-      if (this.fields.size() != concreteTT.fields.size()) {
-        return null;
-      }
-
-      Map<String, Type> tvs = new HashMap<String, Type>();
-
-      for (int i = 0; i < this.fields.size(); i++) {
-        Type field = this.fields.get(i);
-        Type concreteField = concreteTT.fields.get(i);
-
-        Map<String, Type> fieldTVs = field.matchTypeVars(concreteField);
-        if (fieldTVs == null) {
-          return null;
-        }
-        tvs.putAll(fieldTVs);
-      }
-
-      return tvs;
-    }
-
-    @Override
-    public Type concretize(Type concrete) {
-      assert(this.assignableTo(concrete));
-      assert(Types.isTuple(concrete));
-      TupleType concreteTT = (TupleType)concrete;
-      assert(concreteTT.fields.size() == this.fields.size());
-      boolean differences = false;
-
-      // Assume could be alt types etc in fields
-      List<Type> concreteFields = new ArrayList<Type>(this.fields.size());
-      for (int i = 0; i < fields.size(); i++) {
-        Type field = this.fields.get(i);
-        Type concreteField = field.concretize(concreteTT.fields.get(i));
-        if (concreteField != field) {
-          differences = true;
-        }
-        concreteFields.add(concreteField);
-      }
-
-      // Don't create new type unless needed
-      return differences ? TupleType.makeTuple(concreteFields) : this;
-    }
-
-    @Override
-    public boolean hasTypeVar() {
-      for (Type field: fields) {
-        if (field.hasTypeVar()) {
-          return true;
-        }
-      }
-      return false;
-    }
-
-    @Override
-    public Type getImplType() {
-      boolean differences = false;
-      ArrayList<Type> implFields = new ArrayList<Type>(this.fields.size());
-      for (Type field: fields) {
-        Type fieldImpl = field.getImplType();
-        implFields.add(fieldImpl);
-        if (fieldImpl != field) {
-          differences = true;
-        }
-      }
-
-      // Avoid creating identical type objects
-      return differences ? new TupleType(implFields) : this;
-    }
-
-    @Override
-    public boolean isConcrete() {
-      for (Type field: fields) {
-        if (!field.isConcrete()) {
-          return false;
-        }
-      }
-      return true;
-    }
-  }
-
->>>>>>> c46a09f8
   /**
    * A type variable that represents a wildcard type
    */
@@ -3125,15 +2873,11 @@
     return type.type().structureType() == StructureType.TUPLE;
   }
 
-<<<<<<< HEAD
-  public static boolean isTypeVar(Typed type) {
-=======
   public static boolean isSubType(Typed typed) {
 	  return typed.type() instanceof SubType;
   }
 
 public static boolean isTypeVar(Typed type) {
->>>>>>> c46a09f8
     return type.type().structureType() == StructureType.TYPE_VARIABLE;
   }
 
@@ -3367,10 +3111,6 @@
   public static final Type V_LOCATION = buildLocationType(true);
 
 
-<<<<<<< HEAD
-
-=======
->>>>>>> c46a09f8
   private static final String VALUE_SIGIL = "$";
 
   private static final Map<String, Type> nativeTypes
