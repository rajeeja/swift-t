package exm.stc.frontend;

import java.util.ArrayList;
import java.util.Arrays;
import java.util.HashMap;
import java.util.List;
import java.util.Map.Entry;

import exm.stc.common.Logging;
import exm.stc.common.exceptions.STCRuntimeError;
import exm.stc.common.lang.Arg;
import exm.stc.common.lang.RefCounting;
import exm.stc.common.lang.TaskProp.TaskPropKey;
import exm.stc.common.lang.TaskProp.TaskProps;
import exm.stc.common.lang.Types;
import exm.stc.common.lang.Types.FunctionType;
import exm.stc.common.lang.Types.RefType;
import exm.stc.common.lang.Types.StructType;
import exm.stc.common.lang.Types.StructType.StructField;
import exm.stc.common.lang.Types.Type;
import exm.stc.common.lang.Types.Typed;
import exm.stc.common.lang.Var;
import exm.stc.common.lang.Var.DefType;
import exm.stc.common.lang.WaitVar;

/**
 * This class contains logic for translating frontend variables to
 * middle/backend variables.  For example, frontend variables will have
 * additional logical type information that is not relevant to the
 * actual implementation or optimisation.  We also have the option
 * of representing the same logical variable in different ways.
 */
public class VarRepr {

  /**
   * Cache results of conversions, to avoid recomputing.
   */
  private static HashMap<Type, Type> conversionCache
                          = new HashMap<Type, Type>();

  public static Var backendVar(Var frontendVar) {
    assert(frontendVar != null);
    Type backendT = backendType(frontendVar.type(), true);
    return frontendVar.substituteType(backendT);
  }

  public static List<Var> backendVars(Var ...frontendVars) {
    return backendVars(Arrays.asList(frontendVars));
  }

  public static List<Var> backendVars(List<Var> frontendVars) {
    ArrayList<Var> result = new ArrayList<Var>(frontendVars.size());
    for (Var v: frontendVars) {
      result.add(backendVar(v));
    }
    return result;
  }

  public static List<WaitVar> backendWaitVars(List<WaitVar> frontendVars) {
    ArrayList<WaitVar> result = new ArrayList<WaitVar>(frontendVars.size());
    for (WaitVar v: frontendVars) {
      result.add(backendWaitVar(v));
    }
    return result;
  }

  public static Arg backendArg(Var frontendVar) {
    return backendVar(frontendVar).asArg();
  }

  public static WaitVar backendWaitVar(WaitVar frontendVar) {
    return new WaitVar(backendVar(frontendVar.var),
                        frontendVar.explicit);
  }

  public static Arg backendArg(Arg frontendArg) {
    return backendArg(frontendArg, false);
  }

  public static Arg backendArg(Arg frontendArg,
            boolean passThroughNulls) {
    if (frontendArg == null) {
      if (passThroughNulls) {
        return null;
      } else {
        throw new STCRuntimeError("argument was null");
      }
    }
    if (frontendArg.isVar()) {
      return backendArg(frontendArg.getVar());
    } else {
      // Constants don't change
      return frontendArg;
    }
  }

  public static List<Arg> backendArgs(Arg ...frontendArgs) {
    return backendArgs(Arrays.asList(frontendArgs));
  }

  public static List<Arg> backendArgs(List<Arg> frontendArgs) {
    ArrayList<Arg> result = new ArrayList<Arg>(frontendArgs.size());
    for (Arg v: frontendArgs) {
      result.add(backendArg(v));
    }
    return result;
  }

  public static TaskProps backendProps(TaskProps props) {
    TaskProps res = new TaskProps();
    for (Entry<TaskPropKey, Arg> e: props.entrySet()) {
      res.put(e.getKey(), backendArg(e.getValue()));
    }
    return res;
  }

  /**
   * Convert a frontend logical type used for typechecking and user-facing
   * messages to a backend type used for implementation
   * @param type
   * @param checkInstantiate if true, expect to be able to instantiate type
   * @return
   */
  public static Type backendType(Type type, boolean checkInstantiate) {
    // Remove any subtype info, etc
    return backendTypeInternal(type.getImplType(), checkInstantiate);
  }

  /**
   * Internal backend type
   * @param type a type that has had implType applied already
   * @param checkInstantiate if true, expect to be able to instantiate type
   * @return
   */
  private static Type backendTypeInternal(Type type,
                            boolean checkInstantiate) {
    Type originalType = type;

    Type lookup = conversionCache.get(type);
    if (lookup != null) {
      return lookup;
    }

<<<<<<< HEAD
    if (Types.isContainer(type) || Types.isContainerRef(type)) {
=======
    if (Types.isContainer(type) || Types.isContainerRef(type) ||
        Types.isContainerLocal(type)) {
>>>>>>> c46a09f8
      Type frontendElemType = Types.containerElemType(type);
      Type backendElemType = backendTypeInternal(frontendElemType,
                                                 checkInstantiate);
      if (storeRefInContainer(backendElemType)) {
        type = Types.substituteElemType(type, new RefType(backendElemType, true));
      }
    } else if (Types.isRef(type)) {
      Type frontendDerefT = type.memberType();
      Type backendDerefT = backendTypeInternal(frontendDerefT,
                                               checkInstantiate);
      if (!frontendDerefT.equals(backendDerefT)) {
        type = new RefType(backendDerefT, Types.isMutableRef(type));
      }
    } else if (Types.isStruct(type) || Types.isStructLocal(type)) {
      type = backendStructType((StructType)type, checkInstantiate);
    }

    assert(!checkInstantiate || type.isConcrete()) :
            "Cannot instantiate type " + type;

    Logging.getSTCLogger().trace("Type conversion frontend => backend: " +
                                    originalType + " to backend " + type);
    conversionCache.put(originalType, type);
    return type;
  }

  /**
   * Convert struct type.
   * Retain name, but convert types of fields
   * @param frontend
   * @return
   */
  private static Type backendStructType(StructType frontend,
                                boolean checkInstantiate) {
    List<StructField> backendFields = new ArrayList<StructField>();

    for (StructField frontendF: frontend.fields()) {
<<<<<<< HEAD
      Type fieldT = backendTypeInternal(frontendF.type(), checkInstantiate);
=======
      Type fieldT = backendTypeInternal(frontendF.type().getImplType(),
                                        checkInstantiate);
>>>>>>> c46a09f8
      if (storeRefInStruct(fieldT)) {
        // Need to store as ref to separate data
        fieldT = new RefType(fieldT, true);
      }
      backendFields.add(new StructField(fieldT, frontendF.name()));
    }

    return new StructType(frontend.isLocal(), frontend.typeName(),
                            backendFields);
  }

  /**
   * Whether to store a container value as a reference to data elsewhere
   * @param type
   * @return
   */
  public static boolean storeRefInContainer(Typed type) {
    return storeRefInCompound(type, CompoundType.CONTAINER);
  }

  public static boolean storeRefInStruct(Typed type) {
    return storeRefInCompound(type, CompoundType.STRUCT);
  }

  private static enum CompoundType {
    STRUCT,
    CONTAINER,
  }

  private static boolean storeRefInCompound(Typed type,
                                 CompoundType compound) {
    if (Types.isFile(type) || Types.isStruct(type)) {
      if (compound == CompoundType.CONTAINER) {
        // TODO: would make sense to store directly, but don't have capacity to
        // init/modify individual fields currently in container
        return true;
      } else {
        assert(compound == CompoundType.STRUCT);
        // Store structs, etc directly in struct
        return false;
      }
    } else if (compound == CompoundType.CONTAINER && isBig(type)) {
      // Want to be able to distribute data if many copies stored
      return true;
    } else if (RefCounting.trackWriteRefCount(type.type(), DefType.LOCAL_USER)) {
      // Need to track write refcount separately to manage closing,
      // so must store as ref to separate datum
      return true;
    } else {
      return false;
    }
  }

  /**
   * Data that is likely to be big
   * @param type
   */
  private static boolean isBig(Typed type) {
    return Types.isBlob(type) || Types.isContainer(type);
  }

  public static FunctionType backendFnType(FunctionType frontendType) {

    Type lookup = conversionCache.get(frontendType);
    if (lookup != null) {
      return (FunctionType)lookup;
    }

    // translate input and output arg types
    List<Type> backendInputs = new ArrayList<Type>();
    List<Type> backendOutputs = new ArrayList<Type>();

    for (Type in: frontendType.getInputs()) {
      backendInputs.add(backendType(in, false));
    }

    for (Type out: frontendType.getOutputs()) {
      backendOutputs.add(backendType(out, false));
    }

    FunctionType result = new FunctionType(backendInputs, backendOutputs,
               frontendType.hasVarargs(), frontendType.getTypeVars());

    conversionCache.put(frontendType, result);

    return result;
  }


  public static Type elemRepr(Type memberType, CompoundType c,
                              boolean mutable) {
    if (storeRefInCompound(memberType, c)) {
      return new RefType(memberType, mutable);
    } else {
      return memberType;
    }
  }

  /**
   * The type of internal storage used for a Swift type when stored in a
   * container.
   *
   * @param memberType
   *          the type of array members for the array being dereferenced
   * @return
   */
  public static Type containerElemRepr(Type memberType, boolean mutable) {
    return elemRepr(memberType, CompoundType.CONTAINER, mutable);
  }

  /**
   * The type of internal storage used for a Swift type when stored in a
   * struct.
   *
   * @param memberType the type of struct member
   * @return
   */
  public static Type structElemRepr(Type memberType, boolean mutable) {
    return elemRepr(memberType, CompoundType.STRUCT, mutable);
  }

}<|MERGE_RESOLUTION|>--- conflicted
+++ resolved
@@ -141,12 +141,8 @@
       return lookup;
     }
 
-<<<<<<< HEAD
-    if (Types.isContainer(type) || Types.isContainerRef(type)) {
-=======
     if (Types.isContainer(type) || Types.isContainerRef(type) ||
         Types.isContainerLocal(type)) {
->>>>>>> c46a09f8
       Type frontendElemType = Types.containerElemType(type);
       Type backendElemType = backendTypeInternal(frontendElemType,
                                                  checkInstantiate);
@@ -184,12 +180,8 @@
     List<StructField> backendFields = new ArrayList<StructField>();
 
     for (StructField frontendF: frontend.fields()) {
-<<<<<<< HEAD
-      Type fieldT = backendTypeInternal(frontendF.type(), checkInstantiate);
-=======
       Type fieldT = backendTypeInternal(frontendF.type().getImplType(),
                                         checkInstantiate);
->>>>>>> c46a09f8
       if (storeRefInStruct(fieldT)) {
         // Need to store as ref to separate data
         fieldT = new RefType(fieldT, true);
