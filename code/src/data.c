--- conflicted
+++ resolved
@@ -250,12 +250,8 @@
   check_verbose(d != NULL, ADLB_DATA_ERROR_OOM,
                 "Out of memory while allocating datum");
   d->type = type;
-<<<<<<< HEAD
+  d->symbol = props->symbol;
   list_b_init(&d->listeners);
-=======
-  d->symbol = props->symbol;
-  list_i_init(&d->listeners);
->>>>>>> 5b0405db
 
   table_lp_add(&tds, id, d);
 
@@ -2222,18 +2218,11 @@
 
   for (curr = listeners->head; curr != NULL; curr = curr->next)
   {
-<<<<<<< HEAD
-    // TODO: support binary key
-    adlb_datum_id id;
-    adlb_subscript sub;
-    xlb_read_id_sub(key, key_len, &id, &sub);
-=======
     adlb_datum_id src_id;
     adlb_subscript src_sub, dst_sub;
     adlb_debug_symbol src_symbol, dst_symbol;
     read_id_sub(key, key_len, &src_id, &src_sub);
     src_symbol = dst_symbol = ADLB_DEBUG_SYMBOL_NULL; // TODO
->>>>>>> 5b0405db
     
     container_reference dst = curr->data;
     dst_sub.length = dst->subscript_len;
