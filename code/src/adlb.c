--- conflicted
+++ resolved
@@ -7,230 +7,7 @@
 #include <stdio.h>
 #include <string.h>
 
-<<<<<<< HEAD
-#include "c-utils.h"
-#include "data.h"
-
-#define DBG_CHECK_TIME  30
-
-#if defined(__bgp__) || defined(__bg__)
-/* turn on checking unexpected queue, etc. */
-#define DEBUGGING_BGP  1
-#endif
-
-#ifdef DEBUGGING_BGP
-extern void **MPID_Recvq_unexpected_head_ptr;
-int GetUnexpectedRequestCount( void );
-void GetUnexpectedRequestTagsInDBGTagsBuf(int[]);
-#endif
-
-/* for sicortex */
-#if defined(linux) && defined(mips)
-#include <malloc.h>
-#define DEBUGGING_SICORTEX 1
-#endif
-
-/* naming scheme:
-    FA - from app
-    TA - to app
-    SS - server to server
-*/
-#define  FA_PUT_HDR                       1001
-#define  FA_PUT_MSG                       1002
-#define  FA_PUT_COMMON_HDR                1003
-#define  FA_PUT_COMMON_MSG                1004
-#define  FA_PUT_BATCH_DONE                1005
-#define  FA_DID_PUT_AT_REMOTE             1006
-#define  FA_RESERVE                       1007
-#define  TA_RESERVE_RESP                  1008
-#define  FA_GET_RESERVED                  1009
-#define  TA_GET_RESERVED_RESP             1010
-#define  FA_NO_MORE_WORK                  1011
-
-/* data operations */
-#define  FA_CREATE_HDR                    2001
-#define  FA_CREATE_MSG                    2002
-#define  FA_EXISTS_HDR                    2003
-#define  FA_STORE_HDR                     2010
-#define  FA_STORE_MSG                     2020
-#define  FA_RETRIEVE_HDR                  2030
-#define  FA_ENUMERATE_HDR                 2035
-#define  FA_CLOSE_HDR                     2040
-#define  FA_SUBSCRIBE_HDR                 2050
-#define  FA_SLOT_CREATE_HDR               2060
-#define  FA_SLOT_DROP_HDR                 2070
-#define  FA_INSERT_HDR                    2080
-#define  FA_INSERT_MSG                    2090
-#define  FA_INSERT_ATOMIC_HDR             2095
-#define  FA_LOOKUP_HDR                    2100
-#define  FA_UNIQUE_HDR                    2110
-#define  FA_TYPEOF_HDR                    2112
-#define  FA_CONTAINER_TYPEOF_HDR          2120
-#define  FA_CONTAINER_REFERENCE_HDR       2130
-#define  FA_CONTAINER_SIZE_HDR            2140
-#define  FA_LOCK_HDR                      2150
-#define  FA_UNLOCK_HDR                    2160
-
-#define  FA_LOCAL_APP_DONE                1012
-/* #define  TA_RESEND_PUT                 1013 */
-#define  SS_NO_MORE_WORK                  1014
-#define  SS_QMSTAT                        1015
-#define  SS_END_LOOP_1                    1016
-#define  SS_END_LOOP_2                    1017
-#define  SS_RFR                           1018
-#define  SS_RFR_RESP                      1019
-#define  TA_ACK_AND_RC                    1020
-#define  SS_PUSH_QUERY                    1021
-#define  SS_PUSH_QUERY_RESP               1022
-#define  SS_PUSH_HDR                      1023
-#define  SS_PUSH_WORK                     1024
-#define  SS_PUSH_DEL                      1025
-#define  SS_ADLB_ABORT                    1026
-#define  FA_ADLB_ABORT                    1027
-#define  SS_UNRESERVE                     1028
-#define  SS_MOVING_TARGETED_WORK          1029
-#define  FA_LOG                           1030
-#define  DS_LOG                           1031
-#define  DS_END                           1032
-#define  SS_PERIODIC_STATS                1033
-#define  SS_EXHAUST_CHK_LOOP_1            1034
-#define  SS_EXHAUST_CHK_LOOP_2            1035
-#define  SS_DONE_BY_EXHAUSTION            1036
-#define  FA_INFO_NUM_WORK_UNITS           1037
-#define  FA_GET_COMMON                    1038
-#define  TA_GET_COMMON_RESP               1039
-#define  SS_DBG_TIMING_MSG                1040
-
-#define  SUCCESS                             1
-#define  ERROR                              -1
-#define  NO_CURR_WORK                       -2
-
-#define  IBUF_NUMINTS                       12
-#define  IBUF_NUMDBLS                       12
-#define  RFRBUF_NUMINTS                   (12+REQ_TYPE_VECT_SZ)
-
-#define  THRESHOLD_TO_START_PUSH          (0.66 * max_malloc)
-#define  THRESHOLD_TO_STOP_PUT            (0.88 * max_malloc)
-
-#define  MAX_PUT_ATTEMPTS                  100
-#define  MAX_PUSH_ATTEMPTS                1000
-
-#define  NUM_BUFS_IN_CIRCLE                 90
-
-static char *svn_revision = "$Revision: 417 $";
-static char *svn_date = "$LastChangedDate: 2011-02-07 08:26:54 -0600 (Mon, 07 Feb 2011) $";
-// static char *svn_dummy = "A";  /* just to cause updates to above */
-
-static int num_world_nodes, num_servers, next_wqseqno, next_rqseqno, next_cqseqno,
-           no_more_work_flag, num_apps_this_server, num_app_ranks, num_types,
-           master_server_rank, my_world_rank, holding_end_loop_1, my_server_rank,
-           using_debug_server, debug_server_rank, *user_types, dbgprintf_flag;
-static int nputmsgs = 0, nqmstatmsgs = 0, num_qmstats_exceeded_interval = 0;
-static int npushed_from_here = 0, npushed_to_here = 0, nrfrs_sent = 0, nrfrs_recvd = 0;
-static int num_rq_nodes_timed = 0, num_tq_nodes_fixed = 0;
-static int *rfr_to_rank;  /* vector, one per app rank */
-static int *rfr_out;
-static int *dbg_rfr_sent_cnt;  /* vector, one per app rank */
-static int dbg_max_msg_queue_cnt = 0;
-static int num_events_since_logatds, num_ss_msgs_handled_since_logatds;
-static int num_reserves_since_logatds, num_reserves_immed_sat_since_logatds;
-static int num_reserves_not_in_stat_vec, num_rfr_failed_since_logatds;
-static int common_len = 0, common_refcnt = 0,
-           common_server_rank = -1, common_server_commseqno = -1;
-static double init_fixed_dmalloced = 0.0, total_bytes_dmalloced = 0.0;
-static double curr_bytes_dmalloced = 0.0, hwm_bytes_dmalloced = 0.0;
-static double num_reserves = 0.0, num_reserves_put_on_rq = 0.0;
-static double sum_of_qmstat_trip_times = 0.0, max_qmstat_trip_time = 0.0;
-static double num_rejected_puts = 0.0, total_time_on_rq = 0.0;
-static double max_malloc, job_start_time;
-static MPI_Comm adlb_all_comm, adlb_server_comm, adlb_debug_comm;
-static MPI_Request dummy_req;
-
-// static int random_in_range(int,int);
-static int get_type_idx(int);
-static int find_cand_rank_with_worktype(int,int);
-static void update_local_state();
-static void pack_qmstat(void);
-static void unpack_qmstat(void);
-static void check_remote_work_for_queued_apps();
-static int get_server_idx(int);
-static int get_server_rank(int);
-// static int dump_qmstat_info();
-static void print_final_stats(void);
-static void print_proc_self_status(void);
-static void print_curr_mem_and_queue_status(void);
-static void print_circular_buffers(void);
-static void log_at_debug_server(void);
-void adlb_exit_handler(void);
-// static void cblog(int flag, int for_rank, char *fmt, ...);
-static void adlb_server_abort(int,int);
-int adlbp_Reserve(int *, int *, int *, int *, int *, int *, int);
-int adlbp_Get_reserved_timed(void *, int *, double *);
-
-static int put_internal(int work_type, int work_prio,
-                        int answer_rank, int target_rank,
-                        int work_len, void* work_buf,
-                        int ws_hsr, int batch_flag, int ws_common_len,
-                        int ws_common_server_rank,
-                        int ws_common_server_commseqno,
-                        int* exhausted_flag);
-
-static int set_int_reference_and_notify(long id,
-                                    long value);
-static int set_str_reference_and_notify(long id,
-                                    char* value);
-static int close_notification(long id, int* ranks, int count);
-static int slot_notification(long id);
-
-struct qmstat_entry
-{
-    double nbytes_used;
-    int qlen_unpin_untarg;
-    int *type_hi_prio;
-};
-struct qmstat_entry *qmstat_tbl;
-void *qmstat_send_buf, *qmstat_recv_buf;
-int qmstat_buflen;
-
-static int lhs_rank, rhs_rank;
-
-static char *inside_batch_put;
-static char *first_time_on_rq;
-static double qmstat_interval = 0.1;
-static double logatds_interval = 1.0;
-static double total_looptop_time = 0.0;;
-static int next_server_rank_for_put;
-static double dbg_time_interval = 1.0;
-static int dbg_unexpected_by_tag[50];
-static int *dbg_wq_by_type;
-static int *dbg_wq_targ_by_type;
-static int *dbg_rfr_attempts_by_type;
-
-/* for debugging with circular buffers */
-static int use_circ_buffs = 0;  /* 1 turns on using circ buffs, etc */
-static int use_dbg_prints = 1;  /* 1 turns on using DBG prints and code */
-static int *bufidx, num_bufs_in_circle;
-static char ***cbuffers, log_buf[111];
-
-static int doing_periodic_stats = 0;  /* default is OFF */
-static double periodic_timeout = 1.0;
-
-int debug = 1;
-
-#define XFER_SIZE (ADLB_MSG_MAX)
-/** Reusable transfer buffer */
-static char xfer[XFER_SIZE];
-
-// MPE variables for server profiling
-#if defined( LOG_ADLB_INTERNALS ) || defined( LOG_GUESS_USER_STATE )
-
-#define LOG_ADLB_INTERNALS 1
-#include <mpe.h>
-
-#define MPE_SVR_LOGGING 1
-=======
 #include <mpi.h>
->>>>>>> 920ef0b4
 
 #include <c-utils.h>
 #include <tools.h>
@@ -298,163 +75,6 @@
   rc = MPI_Comm_dup(MPI_COMM_WORLD, &adlb_all_comm);
   assert(rc == MPI_SUCCESS);
 
-<<<<<<< HEAD
-    rc = MPI_Comm_size(MPI_COMM_WORLD,&num_world_nodes);
-    rc = MPI_Comm_rank(MPI_COMM_WORLD,&my_world_rank);
-    if (my_world_rank == 0)
-    {
-        revp = memchr(svn_revision,' ',16);
-        datep = memchr(svn_date,'(',64);
-        strcpy(srev,revp);
-        srev[strlen(srev)-1] = '\0';
-        strcpy(sdate,datep);
-        sdate[strlen(sdate)-1] = '\0';
-        aprintf(1,"ADLB revision %4s %s\n",srev,sdate);
-    }
-    num_types = ntypes;
-    user_types = amalloc(num_types * sizeof(int));
-    for (i=0; i < num_types; i++)
-        user_types[i] = type_vect[i];
-    num_servers = nservers;
-    using_debug_server = use_debug_server;
-    if (using_debug_server)
-    {
-        debug_server_rank = num_world_nodes - 1;
-        num_app_ranks = num_world_nodes - num_servers - 1;
-        master_server_rank = num_world_nodes - num_servers - 1;
-    }
-    else
-    {
-        debug_server_rank = -1;
-        num_app_ranks = num_world_nodes - num_servers;
-        master_server_rank = num_world_nodes - num_servers;
-    }
-    if (my_world_rank < num_app_ranks)
-    {
-        *am_server = 0;
-        *am_debug_server = 0;
-        MPI_Comm_split(MPI_COMM_WORLD,0,my_world_rank,app_comm);
-        my_server_rank = num_app_ranks + (my_world_rank % num_servers);
-        aprintf(0000, "WORLD_RANK_OF_MY_SERVER %06d\n",my_server_rank);
-    }
-    else if (using_debug_server  &&  my_world_rank == (num_world_nodes-1))
-    {
-        *am_server = 0;
-        *am_debug_server = 1;
-        my_server_rank = -1;  /* don't have a server */
-        MPI_Comm_split(MPI_COMM_WORLD,2,0,&adlb_debug_comm);
-    }
-    else
-    {
-        *am_server = 1;
-        *am_debug_server = 0;
-        my_server_rank = -1;  /* don't have a server; I am one */
-        if (my_world_rank == (master_server_rank + num_servers - 1))  /* last server */
-            rhs_rank = master_server_rank;
-        else
-            rhs_rank = my_world_rank + 1;
-        if (my_world_rank == master_server_rank)
-            lhs_rank = (master_server_rank + num_servers - 1);
-        else
-            lhs_rank = my_world_rank - 1;
-        MPI_Comm_split(MPI_COMM_WORLD,1,my_world_rank-num_app_ranks,&adlb_server_comm);
-        wq = (xq_t *) xq_create();    /* wq is defined in adlb-specific of xq.h */
-        rq = (xq_t *) xq_create();    /* rq is defined in adlb-specific of xq.h */
-        iq = (xq_t *) xq_create();    /* iq is defined in adlb-specific of xq.h */
-        tq = (xq_t *) xq_create();    /* tq is defined in adlb-specific of xq.h */
-        cq = (xq_t *) xq_create();    /* cq is defined in adlb-specific of xq.h */
-        num_apps_this_server = 0;
-        strcpy(print_buf,"SERVER for ranks: ");
-        for (i=0; i < num_app_ranks; i++)
-        {
-            if ((num_app_ranks + (i % num_servers)) == my_world_rank)
-            {
-                num_apps_this_server++;
-                sprintf(temp_buf,"%d ",i);
-                strcat(print_buf,temp_buf);
-            }
-        }
-        aprintf(1,"%s\n",print_buf);
-        qmstat_tbl = amalloc(sizeof(struct qmstat_entry) * num_servers);
-        for (i=0; i < num_servers; i++)
-        {
-            qmstat_tbl[i].type_hi_prio = amalloc(sizeof(int) * num_types);
-            for (j=0; j < num_types; j++)
-                qmstat_tbl[i].type_hi_prio[j] = ADLB_LOWEST_PRIO;
-            qmstat_tbl[i].qlen_unpin_untarg = 0;
-            qmstat_tbl[i].nbytes_used = 0.0;
-        }
-        qmstat_buflen = sizeof(int)*num_types +    /* qmstat type_hi_prio */
-                        sizeof(int)           +    /* qmstat qlen_unpin_untarg */
-                        sizeof(double);            /* qmstat nbytes_used */
-        qmstat_buflen *= num_servers;
-        // aprintf(0000,"qmstat buflen %d\n",qmstat_buflen);
-        // dump_qmstat_info();    // COMMENT OUT
-        qmstat_recv_buf = amalloc(qmstat_buflen);
-    }
-    rc = MPI_Comm_dup(MPI_COMM_WORLD,&adlb_all_comm);
-    assert(rc == MPI_SUCCESS);
-    next_wqseqno = 1;
-    next_rqseqno = 1;
-    next_cqseqno = 1;
-    no_more_work_flag = 0;
-    if (my_world_rank == master_server_rank)
-        holding_end_loop_1 = 1;
-    else
-        holding_end_loop_1 = 0;
-    inside_batch_put = amalloc(num_world_nodes * sizeof(char));
-    first_time_on_rq = amalloc(num_world_nodes * sizeof(char));
-    for (i=0; i < num_world_nodes; i++)
-    {
-        inside_batch_put[i] = 0;
-        first_time_on_rq[i] = 1;
-    }
-    srandom(my_world_rank+1);  /* 1 is the default */
-    rfr_to_rank = amalloc(num_app_ranks * sizeof(int));
-    rfr_out = amalloc(num_world_nodes * sizeof(int));
-    for (i=0; i < num_app_ranks; i++)
-        rfr_to_rank[i] = -1;
-    // for (i=0; i < num_app_ranks; i++)
-    for (i=0; i < num_world_nodes; i++)
-        rfr_out[i] = 0;
-    if (use_dbg_prints)
-    {
-        dbg_wq_by_type = amalloc(10010 * sizeof(int));           /* enough for steve's types */
-        dbg_wq_targ_by_type = amalloc(10010 * sizeof(int));      /* enough for steve's types */
-        dbg_rfr_attempts_by_type = amalloc(10010 * sizeof(int)); /* enough for steve's types */
-        dbg_rfr_sent_cnt = amalloc(num_app_ranks * sizeof(int));
-        for (i=0; i < num_app_ranks; i++)
-            dbg_rfr_sent_cnt[i] = 0;
-        for (i=0; i < 50; i++)
-            dbg_unexpected_by_tag[i] = 0;
-        for (i=0; i < 10010; i++)
-        {
-            dbg_wq_by_type[i] = 0;
-            dbg_wq_targ_by_type[i] = 0;
-            dbg_rfr_attempts_by_type[i] = 0;
-        }
-    }
-    init_fixed_dmalloced = curr_bytes_dmalloced;
-
-    num_bufs_in_circle = NUM_BUFS_IN_CIRCLE;
-    if (use_circ_buffs)
-    {
-        bufidx = malloc(num_world_nodes*sizeof(int));
-        /* may want to NOT get buffers for all ranks; just for those locally */
-        cbuffers = malloc(num_world_nodes*sizeof(char**));
-        for (i=0; i < num_world_nodes; i++)
-        {
-            bufidx[i] = 0;
-            cbuffers[i] = malloc(num_bufs_in_circle*sizeof(char*));
-            for (j=0; j < num_bufs_in_circle; j++)
-            {
-                cbuffers[i][j] = (char *)malloc(100);
-                cbuffers[i][j][0] = '\0';
-            }
-        }
-    }
-    next_server_rank_for_put = my_server_rank;
-=======
   if (xlb_world_rank < xlb_workers)
   {
     *am_server = 0;
@@ -472,7 +92,6 @@
                    &adlb_server_comm);
     xlb_server_init();
   }
->>>>>>> 920ef0b4
 
   srandom(xlb_world_rank+1);
   TRACE_END;
@@ -501,2510 +120,6 @@
   CHECK_MSG(type >= 0 && xlb_type_index(type) >= 0,
             "ADLB_Put(): invalid work type: %d\n", type);
 
-<<<<<<< HEAD
-    qmstat_req = MPI_REQUEST_NULL;
-    done = 0;
-    while ( ! done )
-    {
-        if (curr_bytes_dmalloced > THRESHOLD_TO_START_PUSH)
-        {
-            if ( ! push_query_is_out  &&  num_servers > 1)
-            {
-                wq_node = wq_find_unpinned();
-                if (wq_node)
-                {
-                    cand_rank = -1;
-                    smallest_dbl = 999999999999.9;
-                    for (i=0; i < num_servers; i++)
-                    {
-                        server_rank = get_server_rank(i);
-                        if (server_rank != my_world_rank
-                        &&  qmstat_tbl[i].nbytes_used < THRESHOLD_TO_START_PUSH
-                        &&  qmstat_tbl[i].nbytes_used < smallest_dbl)
-                        {
-                            smallest_dbl = qmstat_tbl[i].nbytes_used;
-                            cand_rank = server_rank;
-                        }
-                    }
-                    if (cand_rank >= 0)
-                    {
-                        ws = wq_node->data;
-                        dbls_temp_buf    = amalloc(IBUF_NUMINTS * sizeof(double));
-                        dbls_temp_buf[0] = (double) ws->work_type;
-                        dbls_temp_buf[1] = (double) ws->work_prio;
-                        dbls_temp_buf[2] = (double) ws->work_len;
-                        dbls_temp_buf[3] = (double) ws->answer_rank;
-                        dbls_temp_buf[4] = (double) ws->time_stamp;
-                        dbls_temp_buf[5] = (double) ws->target_rank;  // PTW: now need remotely
-                        dbls_temp_buf[6] = (double) ws->home_server_rank;  // PTW:
-                        dbls_temp_buf[7] = (double) ws->wqseqno;
-                        dbls_temp_buf[8]  = (double) ws->common_len;
-                        dbls_temp_buf[9]  = (double) ws->common_server_rank;
-                        dbls_temp_buf[10] = (double) ws->common_server_commseqno;
-                        temp_req = amalloc(sizeof(MPI_Request));
-                        MPI_Isend(dbls_temp_buf,IBUF_NUMDBLS,MPI_DOUBLE,cand_rank,
-                                  SS_PUSH_QUERY,adlb_all_comm,temp_req);
-                        iq_node = iq_node_create(temp_req,(IBUF_NUMDBLS * sizeof(double)),
-                                                 dbls_temp_buf);
-                        iq_append(iq_node);
-                        push_query_is_out = 1;
-                        push_attempt_cntr++;
-                    }
-                }
-            }
-        }
-
-        if (use_dbg_prints  &&  (MPI_Wtime() - dbg_30_time) > DBG_CHECK_TIME)
-        {
-            dbg_30_time = MPI_Wtime();
-            for (rq_node=xq_first(rq); rq_node; rq_node=xq_next(rq,rq_node))
-            {
-                rs = rq_node->data;
-                if ((dbg_30_time - rs->time_stamp) > DBG_CHECK_TIME)
-                {
-                    cand_rank = -1;
-                    for (i=0; i < REQ_TYPE_VECT_SZ; i++)
-                    {
-                        if (rs->req_types[i] < -1)  /* invalid type as place-holder */
-                            break;
-                        cand_rank = find_cand_rank_with_worktype(rs->world_rank,rs->req_types[i]);
-                        if (cand_rank >= 0)
-                            break;
-                    }
-                    if (cand_rank >= 0)
-                        dbg_flag = 1;
-                    else
-                        dbg_flag = 0;
-                    sprintf(dbg_print_buf,"%d %f %d %d %d %d ",
-                            rs->rqseqno,dbg_30_time-rs->time_stamp,rs->world_rank,
-                            rfr_to_rank[rs->world_rank],dbg_rfr_sent_cnt[rs->world_rank],
-                            dbg_flag);
-                    for (i=0; i < REQ_TYPE_VECT_SZ; i++)
-                    {
-                        if (rs->req_types[i] >= 0)
-                        {
-                            sprintf(dbg_temp_buf,"%d ",rs->req_types[i]);
-                            strcat(dbg_print_buf,dbg_temp_buf);
-                        }
-                        else
-                            break;
-                    }
-                    aprintf(0000,"DBG1: %s\n",dbg_print_buf);
-                }
-            }
-            dbg_2_cnt = dbg_10_cnt = dbg_10002_cnt = 0;
-            dbg_oldest_2_time = dbg_oldest_10_time = dbg_oldest_10002_time = 999999999999.0;
-            for (wq_node=xq_first(wq); wq_node; wq_node=xq_next(wq,wq_node))
-            {
-                ws = wq_node->data;
-                if (ws->work_type == 2)
-                {
-                    dbg_2_cnt++;
-                    if (ws->time_stamp < dbg_oldest_2_time)  // older
-                        dbg_oldest_2_time = ws->time_stamp;
-                }
-                else if (ws->work_type == 10)
-                {
-                    dbg_10_cnt++;
-                    if (ws->time_stamp < dbg_oldest_10_time)  // older
-                        dbg_oldest_10_time = ws->time_stamp;
-                }
-                else if (ws->work_type == 2)
-                {
-                    dbg_10002_cnt++;
-                    if (ws->time_stamp < dbg_oldest_10002_time)  // older
-                        dbg_oldest_10002_time = ws->time_stamp;
-                }
-            }
-            if (dbg_oldest_2_time < 999999999999.0)
-                dbg_oldest_2_time = MPI_Wtime() - dbg_oldest_2_time;
-            else
-                dbg_oldest_2_time = 0.0;
-            if (dbg_oldest_10_time < 999999999999.0)
-                dbg_oldest_10_time = MPI_Wtime() - dbg_oldest_10_time;
-            else
-                dbg_oldest_10_time = 0.0;
-            if (dbg_oldest_10002_time < 999999999999.0)
-                dbg_oldest_10002_time = MPI_Wtime() - dbg_oldest_10002_time;
-            else
-                dbg_oldest_10002_time = 0.0;
-            aprintf(0000,"DBG2: %d %f %d %f %d %f\n",
-                    dbg_2_cnt,dbg_oldest_2_time,
-                    dbg_10_cnt,dbg_oldest_10_time,
-                    dbg_10002_cnt,dbg_oldest_10002_time);
-
-            /**/
-            for (wq_node=xq_first(wq); wq_node; wq_node=xq_next(wq,wq_node))
-            {
-                ws = wq_node->data;
-                dbg_wq_by_type[ws->work_type]++;
-                if (ws->target_rank >= 0)
-                    dbg_wq_targ_by_type[ws->work_type]++;
-            }
-            sprintf(dbg_print_buf,"%d; ",wq->count);
-            for (i=0; i < 10010; i++)
-            {
-                if (dbg_wq_by_type[i] > 0)
-                {
-                    sprintf(dbg_temp_buf,"%d:%d ",i,dbg_wq_by_type[i]);
-                    strcat(dbg_print_buf,dbg_temp_buf);
-                }
-                if (dbg_wq_targ_by_type[i] > 0)
-                {
-                    sprintf(dbg_temp_buf,"%dt:%d ",i,dbg_wq_targ_by_type[i]);
-                    strcat(dbg_print_buf,dbg_temp_buf);
-                }
-            }
-            aprintf(0000,"DBG8: %s\n",dbg_print_buf);
-            for (i=0; i < 10010; i++)
-                dbg_wq_by_type[i] = dbg_wq_targ_by_type[i] = 0;
-            /**/
-            dbg_print_buf[0] = '\0';
-            for (i=0; i < 10010; i++)
-            {
-                if (dbg_rfr_attempts_by_type[i] > 0)
-                {
-                    sprintf(dbg_temp_buf,"%d:%d ",i,dbg_rfr_attempts_by_type[i]);
-                    strcat(dbg_print_buf,dbg_temp_buf);
-                }
-            }
-            aprintf(0000,"DBG9: %s\n",dbg_print_buf);
-            for (i=0; i < 10010; i++)
-                dbg_rfr_attempts_by_type[i] = 0;
-            /**/
-
-            sprintf(dbg_print_buf,"%d; ",iprobe_successful_cnt);
-            for (i=0; i < 50; i++)
-            {
-                if (dbg_tags_handled[i] > 0)
-                {
-                    sprintf(dbg_temp_buf,"%d:%d ",i+1000,dbg_tags_handled[i]);
-                    strcat(dbg_print_buf,dbg_temp_buf);
-                }
-            }
-            aprintf(0000,"DBG5: %s\n",dbg_print_buf);
-            iprobe_successful_cnt = 0;
-            for (i=0; i < 50; i++)
-                dbg_tags_handled[i] = 0;
-
-#           ifdef DEBUGGING_BGP
-            GetUnexpectedRequestTagsInDBGTagsBuf(dbg_unexpected_by_tag);
-            sprintf(dbg_print_buf,"%d; ",dbg_max_msg_queue_cnt);
-            for (i=0; i < 50; i++)
-            {
-                if (dbg_unexpected_by_tag[i] > 0)
-                {
-                    sprintf(dbg_temp_buf,"%d:%d ",i+1000,dbg_unexpected_by_tag[i]);
-                    strcat(dbg_print_buf,dbg_temp_buf);
-                }
-            }
-            aprintf(0000,"DBG6: %s\n",dbg_print_buf);
-            dbg_max_msg_queue_cnt = 0;
-            for (i=0; i < 50; i++)
-                dbg_unexpected_by_tag[i] = 0;
-#           endif
-#           ifdef DEBUGGING_SICORTEX
-            aprintf(1,"DBG6: early queue len %d\n",MPIDI_Debug_early_queue_length());
-#           endif
-        }  /* use_dbg_prints etc. */
-
-        if (doing_periodic_stats  &&
-            my_world_rank == master_server_rank  &&
-            (MPI_Wtime() - prev_periodic_msg_time) > periodic_timeout)
-        {
-            temp_buf = amalloc(periodic_buf_num_ints * sizeof(int));
-            temp_req = amalloc(sizeof(MPI_Request));
-            /* put in wq_2darray stuff */
-            for (i=0; i < num_types; i++)
-            {
-                for (j=0; j < (num_app_ranks+1); j++)
-                {
-                    k = (i * (num_app_ranks+1)) + j;
-                    temp_buf[k] = periodic_wq_2darray[i][j];
-                }
-            }
-            /* put in rq_vector stuff */
-            skip = (num_app_ranks + 1) * num_types;  /* skip wq_2d */
-            for (i=0; i < (num_types+2); i++)
-            {
-                k = i + skip;
-                temp_buf[k] = periodic_rq_vector[i];
-            }
-            /* put in put_cnt stuff */
-            skip += num_types + 2;
-            for (i=0; i < num_types; i++)
-            {
-                k = i + skip;
-                temp_buf[k] = periodic_put_cnt[i];
-            }
-            /* put in resolved_reserve stuff */
-            skip += num_types;
-            for (i=0; i < num_types; i++)
-            {
-                k = i + skip;
-                temp_buf[k] = periodic_resolved_reserve_cnt[i];
-            }
-            MPI_Isend(temp_buf,periodic_buf_num_ints,MPI_INT,rhs_rank,
-                      SS_PERIODIC_STATS,adlb_all_comm,temp_req);
-            iq_node = iq_node_create(temp_req,periodic_buf_num_ints*sizeof(int),temp_buf);
-            iq_append(iq_node);
-            prev_periodic_msg_time = MPI_Wtime();
-        }
-        if (my_world_rank == master_server_rank  &&
-            (MPI_Wtime()-prev_exhaust_chk_time) > exhaust_chk_interval)
-        {
-            if (rq->count >= num_apps_this_server)
-            {
-                if (num_servers == 1)
-                {
-                    // send exhausted to apps on rq
-                    while ((rq_node=xq_first(rq)))
-                    {
-                        rs = rq_node->data;
-                        aprintf(0000,"SENDING NMW to rank %06d\n",rs->world_rank);
-                        info_buf[0] = ADLB_DONE_BY_EXHAUSTION;
-                        MPI_Ssend(info_buf,IBUF_NUMINTS,MPI_INT,rs->world_rank,
-                                  TA_RESERVE_RESP,adlb_all_comm);
-                        /* since exhaustion, do NOT alter times for total_time_on_rq */
-                        rq_delete(rq_node);
-                        /* done, so not dealing with periodic stats right now */
-                    }
-                }
-                else
-                {
-                    exhausted_flag = 1;
-                    temp_req = amalloc(sizeof(MPI_Request));
-                    MPI_Isend(NULL,0,MPI_INT,rhs_rank,SS_EXHAUST_CHK_LOOP_1,
-                              adlb_all_comm,temp_req);
-                    iq_node = iq_node_create(temp_req, 0, NULL);
-                    iq_append(iq_node);
-                }
-            }
-            prev_exhaust_chk_time = MPI_Wtime();
-        }
-        if (iq->count > 0)    /* if outstanding isends */
-        {
-            // if (qmstat_isend_node_ptr)  // check first; may check again below
-            // {
-                // is = qmstat_isend_node_ptr->data;
-                // rc = MPI_Test(is->mpi_req,&flag,&status);
-            // }
-            for (iq_curr_node=xq_first(iq); iq_curr_node; iq_curr_node=iq_next_node)
-            {
-                iq_next_node = xq_next(iq,iq_curr_node);
-                is = iq_curr_node->data;
-                rc = MPI_Test(is->mpi_req,&flag,&status);
-                if (flag)
-                {
-                    // if (iq_curr_node == qmstat_isend_node_ptr)
-                        // qmstat_isend_node_ptr = NULL;
-                    iq_delete(iq_curr_node);  /* also deletes non-NULL buf */
-                }
-            }
-        }
-        if  (num_servers > 1  &&
-             my_world_rank == master_server_rank  &&
-             (MPI_Wtime() - prev_qmstat_msg_time) > qmstat_interval)
-        {
-            if ( ! qmstat_msg_is_out )
-            {
-                qmstat_send_buf = amalloc(qmstat_buflen);
-                pack_qmstat();  /* all info from qmstat_tbl into qmstat_send_buf */
-                temp_req = amalloc(sizeof(MPI_Request));
-                rc = MPI_Isend(qmstat_send_buf,qmstat_buflen,MPI_PACKED,rhs_rank,SS_QMSTAT,
-                               adlb_all_comm,temp_req);
-                iq_node = iq_node_create(temp_req,qmstat_buflen,qmstat_send_buf);
-                iq_append(iq_node);
-                qmstat_msg_is_out = 1;
-                prev_qmstat_msg_time = MPI_Wtime();
-            }
-        }
-        if  (use_dbg_prints                       &&
-             num_servers > 1                      &&
-             my_world_rank == master_server_rank  &&
-             (MPI_Wtime() - prev_dbg_msg_start) > dbg_time_interval)
-        {
-            if ( ! dbg_msg_is_out )
-            {
-                dbls_temp_buf = amalloc(IBUF_NUMDBLS * sizeof(double));
-                dbls_temp_buf[0] = MPI_Wtime();  /* loop start time */
-                dbls_temp_buf[1] = MPI_Wtime();  /* hop  start time */
-                temp_req = amalloc(sizeof(MPI_Request));
-                rc = MPI_Isend(dbls_temp_buf,IBUF_NUMDBLS,MPI_DOUBLE,rhs_rank,SS_DBG_TIMING_MSG,
-                               adlb_all_comm,temp_req);
-                iq_node = iq_node_create(temp_req, IBUF_NUMDBLS*sizeof(double), dbls_temp_buf);
-                iq_append(iq_node);
-                dbg_msg_is_out = 1;
-                prev_dbg_msg_start = MPI_Wtime();
-            }
-        }
-        if  (using_debug_server  &&
-             num_events_since_logatds > 0  &&
-             (MPI_Wtime() - prev_logatds_time) > logatds_interval)
-        {
-            log_at_debug_server();
-            num_events_since_logatds = 0;
-            num_reserves_since_logatds = 0;
-            num_reserves_immed_sat_since_logatds = 0;
-            num_reserves_not_in_stat_vec = 0;
-            num_rfr_failed_since_logatds = 0;
-            num_ss_msgs_handled_since_logatds = 0;
-            prev_logatds_time = MPI_Wtime();
-        }
-
-        if (start_looptop_time == 0.0)
-            start_looptop_time = MPI_Wtime();
-        if (qmstat_req == MPI_REQUEST_NULL)
-        {
-            MPI_Irecv(qmstat_recv_buf,qmstat_buflen,MPI_PACKED,MPI_ANY_SOURCE,
-                      SS_QMSTAT,adlb_all_comm,&qmstat_req);
-        }
-        /* do PMPI_xxxx calls to avoid frequent logging */
-        rc = PMPI_Test(&qmstat_req,&msg_available,&status);
-        if ( ! msg_available )
-            rc = PMPI_Iprobe(MPI_ANY_SOURCE,MPI_ANY_TAG,adlb_all_comm,&msg_available,&status);
-        if ( ! msg_available )
-            continue;
-
-#ifdef DEBUGGING_BGP
-        if (GetUnexpectedRequestCount() > dbg_max_msg_queue_cnt)
-            dbg_max_msg_queue_cnt = GetUnexpectedRequestCount();
-#else
-#       ifdef DEBUGGING_SICORTEX
-        if (MPIDI_Debug_early_queue_length() > dbg_max_msg_queue_cnt)
-            dbg_max_msg_queue_cnt = MPIDI_Debug_early_queue_length();
-#       else
-        dbg_max_msg_queue_cnt = 0;
-#endif
-#endif
-        if (use_dbg_prints)
-            dbg_tags_handled[status.MPI_TAG-1000]++;
-
-        iprobe_successful_cnt++;
-        total_looptop_time += MPI_Wtime() - start_looptop_time;
-        start_looptop_time = 0.0;
-
-        from_rank = status.MPI_SOURCE;
-        from_tag = status.MPI_TAG;
-        if (from_tag == FA_PUT_HDR)
-        {
-
-          MPE_LOG_EVENT(mpe_svr_put_start);
-            MPI_Recv(info_buf,IBUF_NUMINTS,MPI_INT,from_rank,FA_PUT_HDR,adlb_all_comm,&status);
-            if (using_debug_server)
-                num_events_since_logatds++;
-            if (no_more_work_flag)
-            {
-                ack_buf[0] = ADLB_NO_MORE_WORK;
-                MPI_Rsend(ack_buf,IBUF_NUMINTS,MPI_INT,from_rank,TA_ACK_AND_RC,adlb_all_comm);
-                // aprintf(0000, "IN FA_PUT SENT NO_MORE_WORK TO %d\n",from_rank);
-                continue;
-            }
-            if (curr_bytes_dmalloced > THRESHOLD_TO_STOP_PUT)
-            {
-
-                // aprintf(0000, "IN FA_PUT REJECTING PUT FROM RANK %06d\n",from_rank);
-                // cblog(1,from_rank,"REJECTED PUT type %d\n",info_buf[0]);
-                num_rejected_puts += 1;
-                ack_buf[0] = ADLB_PUT_REJECTED;
-                cand_rank = -1;
-                smallest_dbl = 999999999999.9;
-                for (i=0; i < num_servers; i++)
-                {
-                    server_rank = get_server_rank(i);
-                    if (server_rank != my_world_rank
-                    &&  qmstat_tbl[i].nbytes_used < THRESHOLD_TO_START_PUSH
-                    &&  qmstat_tbl[i].nbytes_used < smallest_dbl)
-                    {
-                        smallest_dbl = qmstat_tbl[i].nbytes_used;
-                        cand_rank = server_rank;
-                    }
-                }
-                if (cand_rank >= 0)
-                    ack_buf[1] = cand_rank;
-                else
-                    ack_buf[1] = -1;
-                MPI_Rsend(ack_buf,IBUF_NUMINTS,MPI_INT,from_rank,TA_ACK_AND_RC,adlb_all_comm);
-                continue;
-            }
-            work_type    = info_buf[0];
-            work_prio    = info_buf[1];
-            answer_rank  = info_buf[2];
-            target_rank  = info_buf[3];
-            work_len     = info_buf[4];
-            work_buf     = amalloc(work_len);
-            MPI_Irecv(work_buf,work_len,MPI_BYTE,from_rank,FA_PUT_MSG,adlb_all_comm,&request);
-            ack_buf[0] = SUCCESS;
-            MPI_Rsend(ack_buf,IBUF_NUMINTS,MPI_INT,from_rank,TA_ACK_AND_RC,adlb_all_comm);
-            rc = MPI_Wait(&request,&status);
-
-            //    ws->home_server_rank        = info_buf[5];  /* esp for targeted work */
-            //     batch_flag                  = info_buf[6];  /* in batch but not nec with common */
-            //     ws->common_len              = info_buf[7];
-            //     ws->common_server_rank      = info_buf[8];
-            //     ws->common_server_commseqno = info_buf[9];
-
-            int ws_hsr        = info_buf[5];  /* esp for targeted work */
-            int batch_flag                  = info_buf[6];  /* in batch but not nec with common */
-            int ws_common_len              = info_buf[7];
-            int ws_common_server_rank      = info_buf[8];
-            int ws_common_server_commseqno = info_buf[9];
-
-            put_internal(work_type,
-                          work_prio,
-                          answer_rank,
-                          target_rank,
-                          work_len,
-                          work_buf,
-                          ws_hsr,
-                          batch_flag,
-                          ws_common_len,
-                          ws_common_server_rank,
-                          ws_common_server_commseqno,
-                          &exhausted_flag);
-            ack_buf[0] = SUCCESS;
-            MPI_Send(ack_buf,IBUF_NUMINTS,MPI_INT,from_rank,TA_ACK_AND_RC,adlb_all_comm);
-            // cblog(1,from_rank,"PAST PUT type %d targrank %d\n",work_type,target_rank);
-            prev_exhaust_chk_time = MPI_Wtime();  /* not exhausted yet */
-            MPE_LOG_EVENT(mpe_svr_put_end);
-        }
-        else if (from_tag == FA_CREATE_HDR)
-        {
-          MPE_LOG_EVENT(mpe_svr_create_start);
-          TRACE("FA_CREATE_HDR\n");
-          struct packed_id_type data;
-
-          rc1 = MPI_Recv(&data, sizeof(struct packed_id_type),
-                         MPI_BYTE, from_rank, FA_CREATE_HDR,
-                         adlb_all_comm, &status);
-          MPI_CHECK(rc1);
-
-          long id = data.id;
-          adlb_data_type type = data.type;
-
-          dc = data_create(id, type);
-
-          rc1 = MPI_Rsend(&dc, 1, MPI_INT, from_rank,
-                          TA_ACK_AND_RC, adlb_all_comm);
-          MPI_CHECK(rc1);
-
-          // Types file and container need additional information
-          if (type == ADLB_DATA_TYPE_FILE)
-          {
-            MPI_Recv(xfer, XFER_SIZE, MPI_CHAR, from_rank,
-                     FA_CREATE_MSG, adlb_all_comm, &status);
-            data_create_filename(id, xfer);
-          }
-          else if (type == ADLB_DATA_TYPE_CONTAINER)
-          {
-            adlb_data_type container_type;
-            MPI_Recv(&container_type, 1, MPI_INT, from_rank,
-                     FA_CREATE_MSG, adlb_all_comm, &status);
-            data_create_container(id, container_type);
-          }
-          prev_exhaust_chk_time = MPI_Wtime();
-          // DEBUG("CREATE: <%li> %s\n", id, (char*) work_buf);
-          TRACE("FA_CREATE_HDR done\n");
-          MPE_LOG_EVENT(mpe_svr_create_end);
-        }
-
-        else if (from_tag == FA_EXISTS_HDR)
-        {
-          TRACE("FA_EXISTS_HDR\n");
-          bool result;
-          adlb_datum_id id;
-
-          rc = MPI_Recv(&id, 1, MPI_LONG, from_rank, FA_EXISTS_HDR,
-                        adlb_all_comm, &status);
-          MPI_CHECK(rc);
-
-          data_exists(id, &result);
-
-          rc = MPI_Rsend(&result, sizeof(bool), MPI_BYTE, from_rank,
-                         TA_ACK_AND_RC, adlb_all_comm);
-          MPI_CHECK(rc);
-        }
-        else if (from_tag == FA_STORE_HDR)
-        {
-          MPE_LOG_EVENT(mpe_svr_store_start);
-          long id;
-          rc = MPI_Recv(&id, 1, MPI_LONG, from_rank, FA_STORE_HDR,
-                         adlb_all_comm, &status);
-          MPI_CHECK(rc);
-
-          DEBUG("Store: <%li>", id);
-
-          rc = MPI_Recv(xfer, XFER_SIZE, MPI_BYTE, from_rank,
-                        FA_STORE_MSG, adlb_all_comm, &status);
-          MPI_CHECK(rc);
-
-          int length;
-          MPI_Get_count(&status, MPI_BYTE, &length);
-
-//          printf("l: %i\n", length);
-//
-//          double* d = (double*) &xfer[0];
-//          DEBUG("dp: %p\n", d);
-//          // DEBUG("d: %f\n", *d);
-//          DEBUG("dx: %f\n", *(double*) xfer);
-
-          dc = data_store(id, xfer, length);
-
-          rc = MPI_Rsend(&dc, 1, MPI_INT, from_rank, TA_ACK_AND_RC,
-                         adlb_all_comm);
-          MPI_CHECK(rc);
-	  TRACE("STORE DONE");
-	  MPE_LOG_EVENT(mpe_svr_store_end);
-        }
-        else if (from_tag == FA_SLOT_CREATE_HDR)
-        {
-          long id;
-          rc = MPI_Recv(&id, 1, MPI_LONG, from_rank,
-                         FA_SLOT_CREATE_HDR, adlb_all_comm, &status);
-          MPI_CHECK(rc);
-
-          dc = data_slot_create(id);
-          DEBUG("Slot_create: <%li>", id);
-
-          rc = MPI_Rsend(&dc, 1, MPI_INT, from_rank, TA_ACK_AND_RC,
-                         adlb_all_comm);
-        }
-        else if (from_tag == FA_SLOT_DROP_HDR)
-        {
-          long id;
-          rc = MPI_Recv(&id, 1, MPI_LONG, from_rank,
-                         FA_SLOT_DROP_HDR, adlb_all_comm, &status);
-          MPI_CHECK(rc);
-
-          int slots;
-          DEBUG("Slot_drop: <%li>", id);
-          dc = data_slot_drop(id, &slots);
-
-          rc = MPI_Rsend(&dc, 1, MPI_INT, from_rank,
-                         TA_ACK_AND_RC, adlb_all_comm);
-          MPI_CHECK(rc);
-
-          if (slots == 0)
-            slot_notification(id);
-        }
-        else if (from_tag == FA_INSERT_HDR)
-        {
-          rc = MPI_Recv(xfer, ADLB_DATA_SUBSCRIPT_MAX+128, MPI_CHAR,
-                        from_rank, FA_INSERT_HDR, adlb_all_comm,
-                        &status);
-          MPI_CHECK(rc);
-          char subscript[ADLB_DATA_SUBSCRIPT_MAX];
-          long id;
-          char* member;
-          int  member_length;
-          int  drops;
-          int n;
-          n = sscanf(xfer, "%li %s %i %i",
-                     &id, subscript, &member_length, &drops);
-          // This can only fail on an internal error:
-          assert(n == 4);
-
-          member = malloc((member_length+1) * sizeof(char));
-
-          long* references;
-          int count, slots;
-
-          rc = MPI_Recv(member, ADLB_DATA_MEMBER_MAX, MPI_CHAR,
-                        from_rank, FA_INSERT_MSG, adlb_all_comm,
-                        &status);
-          MPI_CHECK(rc);
-
-          DEBUG("Insert: <%li>[\"%s\"]=\"%s\"",
-                id, subscript, member);
-
-          dc = data_insert(id, subscript, member, drops,
-                            &references, &count, &slots);
-          rc = MPI_Rsend(&dc, 1, MPI_INT, from_rank, TA_ACK_AND_RC,
-                         adlb_all_comm);
-          MPI_CHECK(rc);
-
-          if (dc == ADLB_DATA_SUCCESS)
-          {
-            TRACE("%d references to notify after insert\n",
-                    count);
-            if (count > 0)
-            {
-              long m = -1;
-              bool parsed = false;
-              for (i = 0; i < count; i++)
-              {
-                TRACE("Notifying reference %li\n",
-                    references[i]);
-                // Negative used to indicate string
-                if (references[i] >= 0)
-                {
-                  if (!parsed) {
-                    parsed = true;
-                    n = sscanf(member, "%li", &m);
-                    assert(n == 1);
-                  }
-                  set_int_reference_and_notify(
-                              references[i], m);
-                }
-                else
-                {
-                  set_str_reference_and_notify(
-                              references[i] * -1, member);
-                }
-              }
-              free(references);
-            }
-            if (slots == 0)
-              slot_notification(id);
-          }
-          TRACE("INSERT DONE")
-        }
-        else if (from_tag == FA_INSERT_ATOMIC_HDR)
-        {
-          rc = MPI_Recv(xfer, ADLB_DATA_SUBSCRIPT_MAX+128, MPI_CHAR,
-                        from_rank, FA_INSERT_ATOMIC_HDR,
-                        adlb_all_comm, &status);
-          MPI_CHECK(rc);
-          char subscript[ADLB_DATA_SUBSCRIPT_MAX];
-          long id;
-          int n = sscanf(xfer, "%li %s", &id, subscript);
-          // This can only fail on an internal error:
-          assert(n == 2);
-
-          bool result;
-          dc = data_insert_atomic(id, subscript, &result);
-          DEBUG("Insert_atomic: <%li>[\"%s\"] => %i",
-                id, subscript, result);
-          rc = MPI_Rsend(&dc, 1, MPI_INT, from_rank,
-                         TA_ACK_AND_RC, adlb_all_comm);
-          MPI_CHECK(rc);
-          rc = MPI_Rsend(&result, sizeof(bool), MPI_BYTE, from_rank,
-                         TA_ACK_AND_RC, adlb_all_comm);
-          MPI_CHECK(rc);
-        }
-        else if (from_tag == FA_RETRIEVE_HDR)
-        {
-          MPE_LOG_EVENT(mpe_svr_retrieve_start);
-          TRACE("FA_RETRIEVE\n");
-          long id;
-          MPI_Recv(&id, 1, MPI_LONG, from_rank, FA_RETRIEVE_HDR,
-                   adlb_all_comm, &status);
-
-          void* result = NULL;
-          int length;
-	  adlb_data_type type;
-          dc = data_retrieve(id, &type, &result, &length);
-          MPI_Rsend(&dc, 1, MPI_INT, from_rank,
-                    TA_ACK_AND_RC, adlb_all_comm);
-          if (dc == ADLB_DATA_SUCCESS)
-          {
-	    MPI_Send(&type, 1, MPI_INT, from_rank,
-		     TA_ACK_AND_RC, adlb_all_comm);
-            MPI_Send(result, length, MPI_BYTE, from_rank,
-                     TA_ACK_AND_RC, adlb_all_comm);
-	    if (type == ADLB_DATA_TYPE_CONTAINER)
-	      free(result);
-            DEBUG("Retrieve: <%li>", id);
-          }
-          TRACE("FA_RETRIEVE done\n");
-          MPE_LOG_EVENT(mpe_svr_retrieve_end);
-        }
-        else if (from_tag == FA_ENUMERATE_HDR)
-        {
-          TRACE("ENUMERATE_HDR\n");
-          struct packed_enumerate opts;
-          rc = MPI_Recv(&opts, sizeof(struct packed_enumerate),
-                        MPI_BYTE, from_rank, FA_ENUMERATE_HDR,
-                        adlb_all_comm, &status);
-          MPI_CHECK(rc);
-
-          char* subscripts =
-            (void*) (opts.request_subscripts ? NULL+1 : NULL);
-          char* members =
-            (void*) (opts.request_members ? NULL+1 : NULL);
-          int subscripts_length;
-          int members_length;
-          int actual;
-          dc = data_enumerate(opts.id, opts.count, opts.offset,
-                              &subscripts, &subscripts_length,
-                              &members, &members_length, &actual);
-          rc = MPI_Rsend(&dc, 1, MPI_INT, from_rank,
-                         TA_ACK_AND_RC, adlb_all_comm);
-          MPI_CHECK(rc);
-          if (dc == ADLB_DATA_SUCCESS)
-          {
-            rc = MPI_Send(&actual, 1, MPI_INT, from_rank,
-                          TA_ACK_AND_RC, adlb_all_comm);
-            MPI_CHECK(rc);
-            if (opts.request_subscripts)
-            {
-              rc = MPI_Send(subscripts, subscripts_length+1,
-                            MPI_BYTE, from_rank,
-                            TA_ACK_AND_RC, adlb_all_comm);
-              MPI_CHECK(rc);
-              free(subscripts);
-            }
-            if (opts.request_members)
-            {
-              rc = MPI_Send(members, members_length,
-                            MPI_BYTE, from_rank,
-                            TA_ACK_AND_RC, adlb_all_comm);
-              MPI_CHECK(rc);
-              free(members);
-            }
-          }
-        }
-        else if (from_tag == FA_LOOKUP_HDR)
-        {
-          TRACE("FA_LOOKUP\n");
-          char msg[ADLB_DATA_SUBSCRIPT_MAX+32];
-          char subscript[ADLB_DATA_SUBSCRIPT_MAX];
-          char* member;
-          rc = MPI_Recv(msg, ADLB_DATA_SUBSCRIPT_MAX+32, MPI_BYTE,
-                        from_rank, FA_LOOKUP_HDR,adlb_all_comm,&status);
-          MPI_CHECK(rc);
-
-          long id;
-          int n = sscanf(msg, "%li %s", &id, subscript);
-          assert(n == 2);
-
-          dc = data_lookup(id, subscript, &member);
-
-          struct packed_code_length p;
-          p.code = dc;
-          // Set this field to 1 if we found the entry, else -1
-          bool found = (member != ADLB_DATA_ID_NULL);
-          p.length = found ? 1 : -1;
-
-          rc = MPI_Rsend(&p, sizeof(p), MPI_BYTE, from_rank,
-                         TA_ACK_AND_RC, adlb_all_comm);
-          MPI_CHECK(rc);
-
-          if (dc == ADLB_DATA_SUCCESS && found)
-          {
-            rc = MPI_Send(member, strlen(member)+1, MPI_CHAR, from_rank,
-                          TA_ACK_AND_RC, adlb_all_comm);
-            MPI_CHECK(rc);
-          }
-          prev_exhaust_chk_time = MPI_Wtime();
-          // DEBUG("LOOKUP: <%li>[\"%s\"] => <%li>\n",
-          //       id, subscript, member);
-          TRACE("FA_LOOKUP done\n");
-        }
-        else if (from_tag == FA_SUBSCRIBE_HDR)
-        {
-          MPE_LOG_EVENT(mpe_svr_subscribe_start);
-          TRACE("FA_SUBSCRIBE\n");
-
-          long id;
-          rc = MPI_Recv(&id, 1, MPI_LONG, from_rank,
-                        FA_SUBSCRIBE_HDR, adlb_all_comm, &status);
-          MPI_CHECK(rc);
-
-          int result;
-          dc = data_subscribe(id, from_rank, &result);
-          if (dc != ADLB_DATA_SUCCESS)
-            result = -1;
-          rc = MPI_Rsend(&result, 1, MPI_INT, from_rank,
-                         TA_ACK_AND_RC, adlb_all_comm);
-          MPI_CHECK(rc);
-
-          prev_exhaust_chk_time = MPI_Wtime();
-          TRACE("FA_SUBSCRIBE done\n");
-          MPE_LOG_EVENT(mpe_svr_subscribe_end);
-        }
-        else if (from_tag == FA_CONTAINER_REFERENCE_HDR)
-        {
-          rc = MPI_Recv(xfer, XFER_SIZE, MPI_BYTE, from_rank,
-                        FA_CONTAINER_REFERENCE_HDR, adlb_all_comm,
-                        &status);
-          MPI_CHECK(rc);
-
-          long container_id;
-          char subscript[ADLB_DATA_SUBSCRIPT_MAX];
-          long reference;
-          adlb_data_type ref_type;
-          int n = sscanf(xfer, "%li %li %s %i",
-                         &reference, &container_id, subscript,
-                         (int*)&ref_type);
-          assert(n == 4);
-
-          DEBUG("Container_reference: <%li>[\"%s\"] => <%li> (%i)",
-                container_id, subscript, reference, ref_type);
-
-          char *member;
-          dc = data_container_reference_str(container_id, subscript,
-                                        reference, ref_type,
-                                        &member);
-          if (dc == ADLB_DATA_SUCCESS)
-            if (member != 0)
-            {
-              if (ref_type == ADLB_DATA_TYPE_INTEGER)
-              {
-                long m;
-                int n = sscanf(member, "%li", &m);
-                assert(n == 1);
-                set_int_reference_and_notify(reference, m); 
-              }
-              else if (ref_type == ADLB_DATA_TYPE_STRING)
-                set_str_reference_and_notify(reference, member);
-              else
-                assert(false);
-            }
-
-          rc = MPI_Rsend(&dc, 1, MPI_INT, from_rank,
-                         TA_ACK_AND_RC, adlb_all_comm);
-          MPI_CHECK(rc);
-          prev_exhaust_chk_time = MPI_Wtime();
-        }
-        else if (from_tag == FA_CONTAINER_SIZE_HDR)
-        {
-          long container_id;
-          rc = MPI_Recv(&container_id, 1, MPI_LONG, from_rank,
-                        FA_CONTAINER_SIZE_HDR, adlb_all_comm,
-                        &status);
-          MPI_CHECK(rc);
-
-          int size;
-          dc = data_container_size(container_id, &size);
-          DEBUG("CONTAINER_SIZE: <%li> => <%i>",
-                container_id, size);
-
-          if (dc != ADLB_DATA_SUCCESS)
-            size = -1;
-          rc = MPI_Rsend(&size, 1, MPI_INT, from_rank,
-                         TA_ACK_AND_RC, adlb_all_comm);
-          MPI_CHECK(rc);
-          prev_exhaust_chk_time = MPI_Wtime();
-        }
-        else if (from_tag == FA_CLOSE_HDR)
-        {
-          MPE_LOG_EVENT(mpe_svr_close_start);
-          long id;
-          MPI_Recv(&id, 1, MPI_LONG, from_rank, FA_CLOSE_HDR,
-                   adlb_all_comm, &status);
-
-          DEBUG("Close: <%li>", id);
-
-          int* ranks;
-          int count;
-          dc = data_close(id, &ranks, &count);
-          if (dc != ADLB_DATA_SUCCESS)
-            count = -1;
-          rc = MPI_Rsend(&count, 1, MPI_INT, from_rank,
-                         TA_ACK_AND_RC, adlb_all_comm);
-          MPI_CHECK(rc);
-
-          if (count > 0)
-          {
-            rc = MPI_Send(ranks, count, MPI_INT, from_rank,
-                          TA_ACK_AND_RC, adlb_all_comm);
-            MPI_CHECK(rc);
-            free(ranks);
-          }
-          prev_exhaust_chk_time = MPI_Wtime();
-          MPE_LOG_EVENT(mpe_svr_close_end);
-        }
-        else if (from_tag == FA_LOCK_HDR)
-        {
-          long id;
-          MPI_Recv(&id, 1, MPI_LONG, from_rank, FA_LOCK_HDR,
-                   adlb_all_comm, &status);
-
-          DEBUG("Lock: <%li> by rank: %i", id, from_rank);
-
-          bool result;
-          dc = data_lock(id, from_rank, &result);
-          char c;
-          if (dc == ADLB_DATA_SUCCESS)
-          {
-            if (result)
-              c = '1';
-            else
-              c = '0';
-          }
-          else
-            c = 'x';
-          rc = MPI_Rsend(&c, 1, MPI_CHAR, from_rank,
-                         TA_ACK_AND_RC, adlb_all_comm);
-        }
-        else if (from_tag == FA_UNLOCK_HDR)
-        {
-          long id;
-          MPI_Recv(&id, 1, MPI_LONG, from_rank, FA_UNLOCK_HDR,
-                   adlb_all_comm, &status);
-
-          DEBUG("Unlock: <%li> by rank: %i ", id, from_rank);
-
-          dc = data_unlock(id);
-
-          char c = (dc == ADLB_DATA_SUCCESS) ? '1' : 'x';
-          rc = MPI_Rsend(&c, 1, MPI_CHAR, from_rank,
-                         TA_ACK_AND_RC, adlb_all_comm);
-        }
-        else if (from_tag == FA_UNIQUE_HDR)
-        {
-          MPE_LOG_EVENT(mpe_svr_unique_start);
-          int msg;
-          rc = MPI_Recv(&msg, 1, MPI_INT, from_rank, FA_UNIQUE_HDR,
-                        adlb_all_comm, &status);
-          MPI_CHECK(rc);
-
-          long id;
-          dc = data_unique(&id);
-
-          rc = MPI_Rsend(&id, 1, MPI_LONG, from_rank,
-                         TA_ACK_AND_RC, adlb_all_comm);
-          MPI_CHECK(rc);
-          prev_exhaust_chk_time = MPI_Wtime();
-          // DEBUG("UNIQUE: <%li>\n", id);
-          MPE_LOG_EVENT(mpe_svr_unique_end);
-        }
-        else if (from_tag == FA_TYPEOF_HDR)
-        {
-          adlb_datum_id id;
-          rc = MPI_Recv(&id, 1, MPI_LONG, from_rank,
-                        FA_TYPEOF_HDR, adlb_all_comm,
-                        &status);
-          MPI_CHECK(rc);
-
-          adlb_data_type type;
-          dc = data_typeof(id, &type);
-          if (dc != ADLB_DATA_SUCCESS)
-            type = -1;
-
-          rc = MPI_Rsend(&type, 1, MPI_INT, from_rank,
-                         TA_ACK_AND_RC, adlb_all_comm);
-          MPI_CHECK(rc);
-          prev_exhaust_chk_time = MPI_Wtime();
-        }
-        else if (from_tag == FA_CONTAINER_TYPEOF_HDR)
-        {
-          adlb_datum_id id;
-          rc = MPI_Recv(&id, 1, MPI_LONG, from_rank,
-                        FA_CONTAINER_TYPEOF_HDR, adlb_all_comm,
-                        &status);
-          MPI_CHECK(rc);
-
-          adlb_data_type type;
-          dc = data_container_typeof(id, &type);
-          if (dc != ADLB_DATA_SUCCESS)
-            type = -1;
-
-          rc = MPI_Rsend(&type, 1, MPI_INT, from_rank,
-                         TA_ACK_AND_RC, adlb_all_comm);
-          MPI_CHECK(rc);
-          prev_exhaust_chk_time = MPI_Wtime();
-        }
-        else if (from_tag == FA_PUT_COMMON_HDR)
-        {
-          printf("PUT_COMMON!\n");
-          // aprintf(0000, "AT FA_PUT_COMMON from %d\n",from_rank);
-            MPI_Recv(info_buf,IBUF_NUMINTS,MPI_INT,from_rank,from_tag,adlb_all_comm,&status);
-            if (using_debug_server)
-                num_events_since_logatds++;
-            if (no_more_work_flag)
-            {
-                ack_buf[0] = ADLB_NO_MORE_WORK;
-                MPI_Ssend(ack_buf,IBUF_NUMINTS,MPI_INT,from_rank,TA_ACK_AND_RC,adlb_all_comm);
-                // aprintf(0000, "SENT NO_MORE_WORK TO %06d\n",from_rank);
-                continue;
-            }
-            if (curr_bytes_dmalloced > THRESHOLD_TO_STOP_PUT)
-            {
-                // aprintf(0000, "IN FA_PUT_COMMON REJECTING FROM RANK %06d\n",from_rank);
-                // cblog(1,from_rank,"REJECTED PUT_COMMON type %d\n",info_buf[0]);
-                num_rejected_puts += 1;
-                ack_buf[0] = ADLB_PUT_REJECTED;
-                cand_rank = -1;
-                smallest_dbl = 999999999999.9;
-                for (i=0; i < num_servers; i++)
-                {
-                    server_rank = get_server_rank(i);
-                    if (server_rank != my_world_rank
-                    &&  qmstat_tbl[i].nbytes_used < THRESHOLD_TO_START_PUSH
-                    &&  qmstat_tbl[i].nbytes_used < smallest_dbl)
-                    {
-                        smallest_dbl = qmstat_tbl[i].nbytes_used;
-                        cand_rank = server_rank;
-                    }
-                }
-                if (cand_rank >= 0)
-                    ack_buf[1] = cand_rank;
-                else
-                    ack_buf[1] = -1;
-                MPI_Rsend(ack_buf,IBUF_NUMINTS,MPI_INT,from_rank,TA_ACK_AND_RC,adlb_all_comm);
-                continue;
-            }
-            ack_buf[0] = SUCCESS;
-            MPI_Ssend(ack_buf,IBUF_NUMINTS,MPI_INT,from_rank,TA_ACK_AND_RC,adlb_all_comm);
-            inside_batch_put[from_rank] = 1;
-            common_len = info_buf[0];
-            work_buf = amalloc(common_len);
-            MPI_Recv(work_buf,common_len,MPI_BYTE,from_rank,
-                     FA_PUT_COMMON_MSG,adlb_all_comm,&status);
-            cq_node = cq_node_create(common_len,work_buf,next_cqseqno);
-            cq_append(cq_node);
-            next_cqseqno++;
-            ack_buf[0] = SUCCESS;
-            ack_buf[1] = next_cqseqno - 1;
-            MPI_Ssend(ack_buf,IBUF_NUMINTS,MPI_INT,from_rank,TA_ACK_AND_RC,adlb_all_comm);
-            // aprintf(0000, "PAST FA_PUT_COMMON\n");
-        }
-        else if (from_tag == FA_PUT_BATCH_DONE)
-        {
-          // aprintf(0000, "AT FA_PUT_BATCH_DONE\n");
-            MPI_Recv(info_buf,IBUF_NUMINTS,MPI_INT,from_rank,from_tag,adlb_all_comm,&status);
-            inside_batch_put[from_rank] = 0;
-            if (info_buf[0] > 0)  /* common_cqseqno */
-            {
-                cq_node = cq_find_seqno(info_buf[0]);
-                cs = cq_node->data;
-                cs->refcnt = info_buf[1];
-                if (cs->refcnt == cs->ngets)
-                    cq_delete(cq_node);
-            }
-            if (using_debug_server)
-                num_events_since_logatds++;
-            if (no_more_work_flag)
-            {
-                ack_buf[0] = ADLB_NO_MORE_WORK;
-                MPI_Ssend(ack_buf,IBUF_NUMINTS,MPI_INT,from_rank,TA_ACK_AND_RC,adlb_all_comm);
-                aprintf(0000, "SENT NO_MORE_WORK TO %06d\n",from_rank);
-                continue;
-            }
-            ack_buf[0] = SUCCESS;
-            MPI_Ssend(ack_buf,IBUF_NUMINTS,MPI_INT,from_rank,TA_ACK_AND_RC,adlb_all_comm);
-            // aprintf(0000, "PAST FA_PUT_BATCH_DONE\n");
-        }
-        else if (from_tag == FA_DID_PUT_AT_REMOTE)
-        {
-            MPI_Recv(info_buf,IBUF_NUMINTS,MPI_INT,from_rank,from_tag,adlb_all_comm,&status);
-            work_type   = info_buf[0];
-            target_rank = info_buf[1];
-            server_rank = info_buf[2];
-            tq_node = tq_find_rtr(target_rank,work_type,server_rank);
-            if (tq_node)
-            {
-                ts = tq_node->data;
-                ts->num_stored++;
-            }
-            else
-            {
-                tq_node = tq_node_create(target_rank,work_type,server_rank,1);
-                tq_append(tq_node);
-                ts = tq_node->data;
-            }
-            check_remote_work_for_queued_apps();  /* make sure no one is waiting for this */
-        }
-        else if (from_tag == FA_RESERVE)
-        {
-          MPE_LOG_EVENT(mpe_svr_reserve_start);
-            aprintf(0000, "AT FA_RESERVE\n");
-            MPI_Recv(reserve_buf,REQ_TYPE_VECT_SZ+1,MPI_INT,from_rank,FA_RESERVE,
-                     adlb_all_comm,&status);
-            num_reserves++;
-            if (using_debug_server)
-            {
-                num_events_since_logatds++;
-                num_reserves_since_logatds++;
-            }
-            if (no_more_work_flag)
-            {
-                info_buf[0] = ADLB_NO_MORE_WORK;
-                MPI_Send(info_buf,IBUF_NUMINTS,MPI_INT,from_rank,TA_RESERVE_RESP,adlb_all_comm);
-                aprintf(0000, "IN FA_RESERVE SENTa NO_MORE_WORK TO %06d\n",from_rank);
-                continue;
-            }
-            hang_flag = reserve_buf[0];
-            for (i=0; i < REQ_TYPE_VECT_SZ; i++)
-                req_types[i] = reserve_buf[i+1];
-            // cblog(1,from_rank,"AT RESERVE types %d %d %d %d\n",
-                       // req_types[0],req_types[1],req_types[2],req_types[3]);
-            wq_node = wq_find_pre_targeted_hi_prio(from_rank,req_types);
-            if ( ! wq_node)
-                wq_node = wq_find_hi_prio(req_types);
-            if (wq_node)
-            {
-                ws = wq_node->data;
-                ws->pin_rank = from_rank;
-                if (ws->pin_rank >= 0)
-                    ws->pinned = 1;
-                info_buf[0] = SUCCESS;
-                info_buf[1] = ws->work_type;
-                info_buf[2] = ws->work_prio;
-                info_buf[3] = ws->work_len;
-                info_buf[4] = ws->answer_rank;
-                info_buf[5] = ws->wqseqno;
-                info_buf[6] = my_world_rank;
-                info_buf[7] = ws->common_len;
-                info_buf[8] = ws->common_server_rank;
-                info_buf[9] = ws->common_server_commseqno;
-                aprintf(0000, "IN FA_RESERVE SENDING RESERVATION to %06d\n",from_rank);
-                MPI_Send(info_buf,IBUF_NUMINTS,MPI_INT,from_rank,TA_RESERVE_RESP,adlb_all_comm);
-                if (use_dbg_prints)
-                    aprintf(0000,"DBG3: rsv -1 0.0 %f %d %d\n",
-                            MPI_Wtime()-ws->time_stamp,from_rank,ws->work_type);
-                if (using_debug_server)
-                    num_reserves_immed_sat_since_logatds++;
-                /* do not delete here because merely targeted; not given away */
-                if (doing_periodic_stats)
-                {
-                    type_idx = get_type_idx(ws->work_type);
-                    if (type_idx < 0) aprintf(1,"** invalid type\n");
-                    periodic_resolved_reserve_cnt[type_idx]++;
-                }
-            }
-            else
-            {
-                if (hang_flag)
-                {
-                    aprintf(0000,"QUEUEING rank %06d\n",from_rank);
-                    // cblog(1,from_rank,"  QUEUED by %d\n",my_world_rank);
-                    rqseqno = next_rqseqno++;
-                    rq_node = rq_node_create(from_rank,req_types,rqseqno);
-                    rs = rq_node->data;
-                    rs->time_stamp = MPI_Wtime();
-                    /** this small block is solely for computing counters for debug_server **/
-                    cand_rank = -1;  /* default: did not find server that may have this type */
-                    for (i=0; i < REQ_TYPE_VECT_SZ; i++)
-                    {
-                        if (req_types[i] < -1)  /* invalid type as place-holder */
-                            break;
-                        cand_rank = find_cand_rank_with_worktype(rs->world_rank,req_types[i]);
-                        if (cand_rank >= 0)
-                            break;
-                    }
-                    if (cand_rank < 0)
-                        num_reserves_not_in_stat_vec++;
-                    /** end debug block **/
-                    if (doing_periodic_stats)
-                    {
-                        for (i=0; i < num_types; i++)
-                        {
-                            if (i == 0  && rs->req_types[i] < 0)  /* if wild card */
-                                type_idx = num_types;
-                            else if (rs->req_types[i] >= 0)  /* user type */
-                                type_idx = get_type_idx(rs->req_types[i]);
-                            else    /* list terminator */
-                                break;
-                            if (type_idx < 0) aprintf(1,"** invalid type\n");
-                            periodic_rq_vector[type_idx]++;
-                        }
-                        periodic_rq_vector[num_types+1] = rq->count + 1;  /* appending */
-                    }
-                    rq_append(rq_node);
-                    num_reserves_put_on_rq++;
-                    if (rfr_to_rank[rs->world_rank] < 0)
-                    {
-                        for (i=0; i < REQ_TYPE_VECT_SZ; i++)
-                        {
-                            /* no need to check rfr_rank for this new req from user */
-                            if (req_types[i] < -1)  /* invalid type as place-holder */
-                                break;
-                            cand_rank = find_cand_rank_with_worktype(rs->world_rank,req_types[i]);
-                            if (cand_rank >= 0)
-                            {
-                                aprintf(0000,"REQING rqseqno %d fromrank %d\n",rqseqno,cand_rank);
-                                // cblog(1,from_rank,"  REQING from %d ty %d\n",cand_rank,req_types[i]);
-                                temp_buf    = amalloc(RFRBUF_NUMINTS * sizeof(int));
-                                temp_buf[0] = rqseqno;
-                                temp_buf[1] = from_rank;
-                                for (j=0; j < REQ_TYPE_VECT_SZ; j++)
-                                    temp_buf[2+j] = rs->req_types[j];
-                                temp_req    = amalloc(sizeof(MPI_Request));
-                                rc = MPI_Isend(temp_buf,RFRBUF_NUMINTS,MPI_INT,cand_rank,SS_RFR,
-                                               adlb_all_comm,temp_req);
-                                iq_node = iq_node_create(temp_req,(RFRBUF_NUMINTS * sizeof(int)),
-                                                         temp_buf);
-                                iq_append(iq_node);
-                                rfr_to_rank[rs->world_rank] = cand_rank;
-                                rfr_out[cand_rank] = 1;
-                                nrfrs_sent++;
-                                if (use_dbg_prints)
-                                    dbg_rfr_sent_cnt[rs->world_rank]++;
-                                break;
-                            }
-                        }
-                    }
-                }
-                else
-                {
-                    aprintf(0000,"SEND NOCURRWORK TO rank %06d\n",from_rank);
-                    info_buf[0] = NO_CURR_WORK;
-                    MPI_Send(info_buf,IBUF_NUMINTS,MPI_INT,from_rank,TA_RESERVE_RESP,adlb_all_comm);
-                }
-            }
-            // cblog(1,from_rank,"PAST RESERVE\n");
-            aprintf(0000, "PAST FA_RESERVE\n");
-            MPE_LOG_EVENT(mpe_svr_reserve_end);
-        }
-        else if (from_tag == FA_GET_COMMON)
-        {
-            aprintf(0000, "AT FA_GET_COMMON\n");
-            // cblog(1,from_rank,"AT GET_COMMON\n");
-            MPI_Recv(info_buf,IBUF_NUMINTS,MPI_INT,from_rank,from_tag,adlb_all_comm,&status);
-            cq_node = cq_find_seqno(info_buf[0]);
-            cs = cq_node->data;
-            MPI_Ssend(cs->buf,cs->commlen,MPI_BYTE,from_rank,TA_GET_COMMON_RESP,adlb_all_comm);
-            cs->ngets++;
-            if (cs->refcnt == cs->ngets)
-                cq_delete(cq_node);
-        }
-        else if (from_tag == FA_GET_RESERVED)
-        {
-          MPE_LOG_EVENT(mpe_svr_get_start);
-            aprintf(0000, "AT FA_GET_RESERVED\n");
-            // cblog(1,from_rank,"AT GET_RESERVED\n");
-            MPI_Recv(info_buf,IBUF_NUMINTS,MPI_INT,from_rank,from_tag,adlb_all_comm,&status);
-            if (using_debug_server)
-                num_events_since_logatds++;
-            if (no_more_work_flag)
-            {
-                dbls_info_buf[0] = (double)ADLB_NO_MORE_WORK;
-                MPI_Rsend(dbls_info_buf,IBUF_NUMDBLS,MPI_DOUBLE,from_rank,TA_ACK_AND_RC,adlb_all_comm);
-                aprintf(0000, "IN FA_GET_RESERVED SENTc NO_MORE_WORK TO %06d\n",from_rank);
-                continue;
-            }
-            wqseqno = info_buf[0];
-            wq_node = wq_find_pinned_for_rank(from_rank,wqseqno);
-            if ( ! wq_node)
-            {
-                dbls_info_buf[0] = (double)ERROR;
-                MPI_Rsend(dbls_info_buf,IBUF_NUMDBLS,MPI_DOUBLE,from_rank,
-                          TA_ACK_AND_RC,adlb_all_comm);
-                aprintf(1,"** FAILED GET_RESERVED for rank %06d  wqseqno %d\n",
-                        from_rank,info_buf[0]);
-                adlb_server_abort(-1,1);
-                continue;
-            }
-            ws = wq_node->data;
-            dbls_info_buf[0] = (double) SUCCESS;
-            dbls_info_buf[1] = (double) ws->work_len;
-            dbls_info_buf[2] = (double) (MPI_Wtime() - ws->time_stamp);
-            MPI_Rsend(dbls_info_buf,IBUF_NUMDBLS,MPI_DOUBLE,from_rank,
-                      TA_ACK_AND_RC,adlb_all_comm);
-            MPI_Ssend(ws->work_buf,ws->work_len,MPI_BYTE,from_rank,
-                      TA_GET_RESERVED_RESP,adlb_all_comm);
-            if (doing_periodic_stats)
-            {
-                type_idx = get_type_idx(ws->work_type);
-                if (type_idx < 0) aprintf(1,"** invalid type\n");
-                if (ws->target_rank >= 0)
-                {
-                    periodic_wq_2darray[type_idx][ws->target_rank]--;
-                }
-                else
-                {
-                    periodic_wq_2darray[type_idx][num_app_ranks]--;
-                }
-            }
-            wq_delete(wq_node);
-            update_local_state();
-            // cblog(1,from_rank,"PAST GET_RESERVED\n");
-            aprintf(0000, "PAST FA_GET_RESERVED\n");
-            MPE_LOG_EVENT(mpe_svr_get_end);
-        }
-        else if (from_tag == FA_NO_MORE_WORK)
-        {
-            aprintf(0000, "AT FA_NO_MORE_WORK from %06d\n",from_rank);
-            MPI_Recv(NULL,0,MPI_INT,from_rank,from_tag,adlb_all_comm,&status);
-            if (using_debug_server)
-                num_events_since_logatds++;
-            no_more_work_flag = 1;
-            if (my_world_rank == master_server_rank)
-            {
-                if (num_servers > 1)
-                {
-                    temp_req = amalloc(sizeof(MPI_Request));
-                    rc = MPI_Issend(NULL,0,MPI_INT,rhs_rank,
-                                    SS_NO_MORE_WORK,adlb_all_comm,temp_req);
-                    iq_node = iq_node_create(temp_req,0,NULL);
-                    iq_append(iq_node);
-                }
-            }
-            else
-            {
-                /* just send it on to master server */
-                temp_req = amalloc(sizeof(MPI_Request));
-                rc = MPI_Issend(NULL,0,MPI_INT,master_server_rank,
-                                SS_NO_MORE_WORK,adlb_all_comm,temp_req);
-                iq_node = iq_node_create(temp_req,0,NULL);
-                iq_append(iq_node);
-            }
-            while ((rq_node=xq_first(rq)))
-            {
-                rs = rq_node->data;
-                aprintf(0000,"SENDING NMW to rank %06d\n",rs->world_rank);
-                info_buf[0] = ADLB_NO_MORE_WORK;
-                MPI_Ssend(info_buf,IBUF_NUMINTS,MPI_INT,rs->world_rank,
-                          TA_RESERVE_RESP,adlb_all_comm);
-                aprintf(0000,"SENT NMW to rank %06d\n",rs->world_rank);
-                /* since no_more_work, do NOT alter times for total_time_on_rq */
-                if (doing_periodic_stats)
-                {
-                    for (i=0; i < num_types; i++)
-                    {
-                        if (i == 0  && rs->req_types[i] < 0)  /* if wild card */
-                            type_idx = num_types;
-                        else if (rs->req_types[i] >= 0)  /* user type */
-                            type_idx = get_type_idx(rs->req_types[i]);
-                        else    /* list terminator */
-                            break;
-                        if (type_idx < 0) aprintf(1,"** invalid type\n");
-                        periodic_rq_vector[type_idx]--;
-                    }
-                    periodic_rq_vector[num_types+1] = rq->count - 1; /* deleting */
-                    /** not nec when no_more_work
-                    type_idx = get_type_idx(rs->req_types[0]);
-                    periodic_resolved_reserve_cnt[type_idx]++;
-                    **/
-                }
-                rq_delete(rq_node);
-                exhausted_flag = 0;
-            }
-            aprintf(0000, "PAST FA_NO_MORE_WORK from %06d\n",from_rank);
-        }
-        else if (from_tag == SS_NO_MORE_WORK)
-        {
-            num_ss_msgs_handled_since_logatds++;
-            aprintf(0000, "AT SS_NO_MORE_WORK from %06d\n",from_rank);
-            MPI_Recv(NULL,0,MPI_INT,from_rank,from_tag,adlb_all_comm,&status);
-            if (my_world_rank != master_server_rank  ||
-                ! no_more_work_flag)  /* I am master, but this is first send by me */
-            {
-                temp_req = amalloc(sizeof(MPI_Request));
-                rc = MPI_Issend(NULL,0,MPI_INT,rhs_rank,
-                                SS_NO_MORE_WORK,adlb_all_comm,temp_req);
-                iq_node = iq_node_create(temp_req,0,NULL);
-                iq_append(iq_node);
-            }
-            no_more_work_flag = 1;
-            while ((rq_node=xq_first(rq)))
-            {
-                rs = rq_node->data;
-                aprintf(0000,"SENDING NMW to rank %06d\n",rs->world_rank);
-                info_buf[0] = ADLB_NO_MORE_WORK;
-                MPI_Ssend(info_buf,IBUF_NUMINTS,MPI_INT,rs->world_rank,
-                          TA_RESERVE_RESP,adlb_all_comm);
-                aprintf(0000,"SENT NMW to rank %06d\n",rs->world_rank);
-                /* since no_more_work, do NOT alter times for total_time_on_rq */
-                if (doing_periodic_stats)
-                {
-                    for (i=0; i < num_types; i++)
-                    {
-                        if (i == 0  && rs->req_types[i] < 0)  /* if wild card */
-                            type_idx = num_types;
-                        else if (rs->req_types[i] >= 0)  /* user type */
-                            type_idx = get_type_idx(rs->req_types[i]);
-                        else    /* list terminator */
-                            break;
-                        if (type_idx < 0) aprintf(1,"** invalid type\n");
-                        periodic_rq_vector[type_idx]--;
-                    }
-                    periodic_rq_vector[num_types+1] = rq->count - 1; /* deleting */
-                    /** not nec when no_more_work
-                    type_idx = get_type_idx(rs->req_types[0]);
-                    periodic_resolved_reserve_cnt[type_idx]++;
-                    **/
-                }
-                rq_delete(rq_node);
-                exhausted_flag = 0;
-            }
-            aprintf(0000, "PAST SS_NO_MORE_WORK from %06d\n",from_rank);
-        }
-        else if (from_tag == SS_END_LOOP_1)
-        {
-            num_ss_msgs_handled_since_logatds++;
-            /* only arrives on lhs and if there is more than 1 server */
-            aprintf(0000, "AT SS_END_LOOP_1\n");
-            MPI_Recv(NULL,0,MPI_INT,from_rank,from_tag,adlb_all_comm,&status);
-            if (my_world_rank == master_server_rank)
-            {
-                /* change it to loop 2 */
-                temp_req = amalloc(sizeof(MPI_Request));
-                rc = MPI_Issend(NULL,0,MPI_INT,rhs_rank,
-                                SS_END_LOOP_2,adlb_all_comm,temp_req);
-                iq_node = iq_node_create(temp_req,0,NULL);
-                iq_append(iq_node);
-            }
-            else
-            {
-                if (num_local_apps_done >= num_apps_this_server)
-                {
-                    holding_end_loop_1 = 0;
-                    temp_req = amalloc(sizeof(MPI_Request));
-                    rc = MPI_Issend(NULL,0,MPI_INT,rhs_rank,
-                                    SS_END_LOOP_1,adlb_all_comm,temp_req);
-                    iq_node = iq_node_create(temp_req,0,NULL);
-                    iq_append(iq_node);
-                }
-                else
-                    holding_end_loop_1 = 1;
-            }
-            aprintf(0000, "PAST SS_END_LOOP_1\n");
-        }
-        else if (from_tag == SS_END_LOOP_2)
-        {
-            num_ss_msgs_handled_since_logatds++;
-            aprintf(0000, "AT SS_END_LOOP_2 from %06d\n",from_rank);
-            MPI_Recv(NULL,0,MPI_INT,from_rank,from_tag,adlb_all_comm,&status);
-            done = 1;
-            if (using_debug_server  &&  my_world_rank == master_server_rank)
-            {
-                rc = MPI_Issend(NULL,0,MPI_INT,debug_server_rank,
-                                DS_END,adlb_all_comm,&dummy_req);
-            }
-            if (my_world_rank != master_server_rank)
-            {
-                temp_req = amalloc(sizeof(MPI_Request));
-                rc = MPI_Issend(NULL,0,MPI_INT,rhs_rank,
-                                SS_END_LOOP_2,adlb_all_comm,temp_req);
-                iq_node = iq_node_create(temp_req,0,NULL);
-                iq_append(iq_node);
-            }
-            while ((rq_node=xq_first(rq)))
-            {
-                rs = rq_node->data;
-                aprintf(0000,"SENDING NMW to rank %06d\n",rs->world_rank);
-                info_buf[0] = ADLB_NO_MORE_WORK;
-                MPI_Ssend(info_buf,IBUF_NUMINTS,MPI_INT,rs->world_rank,
-                          TA_RESERVE_RESP,adlb_all_comm);
-                /* since no_more_work, do NOT alter times for total_time_on_rq */
-                if (doing_periodic_stats)
-                {
-                    for (i=0; i < num_types; i++)
-                    {
-                        if (i == 0  && rs->req_types[i] < 0)  /* if wild card */
-                            type_idx = num_types;
-                        else if (rs->req_types[i] >= 0)  /* user type */
-                            type_idx = get_type_idx(rs->req_types[i]);
-                        else    /* list terminator */
-                            break;
-                        if (type_idx < 0) aprintf(1,"** invalid type\n");
-                        periodic_rq_vector[type_idx]--;
-                    }
-                    periodic_rq_vector[num_types+1] = rq->count - 1; /* deleting */
-                    /** not nec when no_more_work
-                    type_idx = get_type_idx(ws->work_type);
-                    periodic_resolved_reserve_cnt[type_idx]++;
-                    **/
-                }
-                rq_delete(rq_node);
-                exhausted_flag = 0;
-            }
-            aprintf(0000, "PAST SS_END_LOOP_2 from %06d\n",from_rank);
-        }
-        else if (from_tag == SS_EXHAUST_CHK_LOOP_1)
-        {
-            num_ss_msgs_handled_since_logatds++;
-            MPI_Recv(NULL,0,MPI_INT,from_rank,from_tag,adlb_all_comm,&status);
-            if (my_world_rank == master_server_rank)
-            {
-                if (rq->count >= num_apps_this_server  &&  exhausted_flag) /* be sure */
-                {
-                    temp_req = amalloc(sizeof(MPI_Request));
-                    MPI_Isend(NULL,0,MPI_INT,rhs_rank,SS_EXHAUST_CHK_LOOP_2,
-                              adlb_all_comm,temp_req);
-                    iq_node = iq_node_create(temp_req, 0, NULL);
-                }
-            }
-            else
-            {
-                if (rq->count >= num_apps_this_server)
-                {
-                    exhausted_flag = 1;
-                    temp_req = amalloc(sizeof(MPI_Request));
-                    MPI_Isend(NULL,0,MPI_INT,rhs_rank,SS_EXHAUST_CHK_LOOP_1,
-                              adlb_all_comm,temp_req);
-                    iq_node = iq_node_create(temp_req, 0, NULL);
-                }
-            }
-        }
-        else if (from_tag == SS_EXHAUST_CHK_LOOP_2)
-        {
-            num_ss_msgs_handled_since_logatds++;
-            MPI_Recv(NULL,0,MPI_INT,from_rank,from_tag,adlb_all_comm,&status);
-            if (rq->count >= num_apps_this_server  &&  exhausted_flag) /* be sure */
-            {
-                if (my_world_rank == master_server_rank)
-                {
-                    temp_req = amalloc(sizeof(MPI_Request));
-                    MPI_Isend(NULL,0,MPI_INT,rhs_rank,SS_DONE_BY_EXHAUSTION,
-                              adlb_all_comm,temp_req);
-                    iq_node = iq_node_create(temp_req, 0, NULL);
-                }
-                else
-                {
-                    temp_req = amalloc(sizeof(MPI_Request));
-                    MPI_Isend(NULL,0,MPI_INT,rhs_rank,SS_EXHAUST_CHK_LOOP_2,
-                              adlb_all_comm,temp_req);
-                    iq_node = iq_node_create(temp_req, 0, NULL);
-                }
-            }
-        }
-        else if (from_tag == SS_DONE_BY_EXHAUSTION)
-        {
-            num_ss_msgs_handled_since_logatds++;
-            MPI_Recv(NULL,0,MPI_INT,from_rank,from_tag,adlb_all_comm,&status);
-            if (my_world_rank != master_server_rank)
-            {
-                temp_req = amalloc(sizeof(MPI_Request));
-                MPI_Isend(NULL,0,MPI_INT,rhs_rank,SS_DONE_BY_EXHAUSTION,
-                          adlb_all_comm,temp_req);
-                iq_node = iq_node_create(temp_req, 0, NULL);
-            }
-            while ((rq_node=xq_first(rq)))
-            {
-                rs = rq_node->data;
-                info_buf[0] = ADLB_DONE_BY_EXHAUSTION;
-                MPI_Ssend(info_buf,IBUF_NUMINTS,MPI_INT,rs->world_rank,
-                          TA_RESERVE_RESP,adlb_all_comm);
-                /* since exhaustion, do NOT alter times for total_time_on_rq */
-                rq_delete(rq_node);
-                /* exhausted_flag = 0; */  /* leave it set here */
-                /* done, so not dealing with periodic stats right now */
-            }
-        }
-        else if (from_tag == SS_DBG_TIMING_MSG)  /* only sent when use_dbg_prints = 1 */
-        {
-            num_ss_msgs_handled_since_logatds++;
-            MPI_Recv(dbls_info_buf,IBUF_NUMDBLS,MPI_DOUBLE,from_rank,from_tag,
-                     adlb_all_comm,&status);
-            if (my_world_rank == master_server_rank)
-            {
-                prev_dbg_msg_timelen = MPI_Wtime() - prev_dbg_msg_start;
-                aprintf(1111,"DBG4: %f %f\n",prev_dbg_msg_timelen,dbg_prev_qmstat_timelen);
-                dbg_msg_is_out = 0;
-            }
-            else
-            {
-#               ifdef DEBUGGING_BGP
-                k = GetUnexpectedRequestCount();
-#               else
-#               ifdef DEBUGGING_SICORTEX
-                k = MPIDI_Debug_early_queue_length();
-#               else
-                k = 0;
-#               endif
-#               endif
-                if ((MPI_Wtime() - dbls_info_buf[1]) > 1.0)
-                {
-                    temp_dbl = MPI_Wtime();
-                    /* print loop time so far, hop time, unexpected queue count */
-                    sprintf(dbg_print_buf,"%f %f %d ",
-                            temp_dbl-dbls_info_buf[0],temp_dbl-dbls_info_buf[1],k);
-#                   ifdef DEBUGGING_BGP
-                    strcat(dbg_print_buf," ; ");
-                    GetUnexpectedRequestTagsInDBGTagsBuf(dbg_unexpected_by_tag);
-                    for (i=0; i < 50; i++)
-                    {
-                        if (dbg_unexpected_by_tag[i] > 0)
-                        {
-                            sprintf(dbg_temp_buf,"%d:%d ",i+1000,dbg_unexpected_by_tag[i]);
-                            strcat(dbg_print_buf,dbg_temp_buf);
-                        }
-                    }
-                    for (i=0; i < 50; i++)
-                        dbg_unexpected_by_tag[i] = 0;
-#                   endif
-                    aprintf(1111,"DBG7: %s\n",dbg_print_buf);
-                }
-                dbls_temp_buf    = amalloc(IBUF_NUMDBLS * sizeof(double));
-                dbls_temp_buf[0] = dbls_info_buf[0];  /* loop start time */
-                dbls_temp_buf[1] = MPI_Wtime();       /* hop  start time */
-                temp_req = amalloc(sizeof(MPI_Request));
-                rc = MPI_Isend(dbls_temp_buf,IBUF_NUMDBLS,MPI_DOUBLE,rhs_rank,SS_DBG_TIMING_MSG,
-                               adlb_all_comm,temp_req);
-                iq_node = iq_node_create(temp_req, IBUF_NUMDBLS*sizeof(double), dbls_temp_buf);
-                iq_append(iq_node);
-            }
-        }
-        else if (from_tag == SS_QMSTAT)
-        {
-            num_ss_msgs_handled_since_logatds++;
-            aprintf(0000, "AT SS_QMSTAT from %06d\n",from_rank);
-            /****
-            qmstat_buf = amalloc(qmstat_buflen);
-            MPI_Recv(qmstat_buf,qmstat_buflen,MPI_PACKED,from_rank,
-                     SS_QMSTAT,adlb_all_comm,&status);
-            ****/
-            nqmstatmsgs++;
-            update_local_state();  // perhaps not nec here
-            /* backup my entry */
-            server_idx = get_server_idx(my_world_rank);
-            temp_qm.qlen_unpin_untarg = qmstat_tbl[server_idx].qlen_unpin_untarg;
-            temp_qm.nbytes_used   = qmstat_tbl[server_idx].nbytes_used;
-            for (i=0; i < num_types; i++)
-                temp_qm.type_hi_prio[i] = qmstat_tbl[server_idx].type_hi_prio[i];
-            /* unpack */
-            unpack_qmstat();  /* from qmstat_recv_buf into qmstat_tbl */
-            /* restore my entry */
-            qmstat_tbl[server_idx].qlen_unpin_untarg = temp_qm.qlen_unpin_untarg;
-            qmstat_tbl[server_idx].nbytes_used = temp_qm.nbytes_used;
-            for (i=0; i < num_types; i++)
-                qmstat_tbl[server_idx].type_hi_prio[i] = temp_qm.type_hi_prio[i];
-            /* */
-            // dump_qmstat_info();
-            if (my_world_rank == master_server_rank)
-            {
-                temp_dbl = MPI_Wtime() - prev_qmstat_msg_time;
-                dbg_prev_qmstat_timelen = temp_dbl;
-                if (temp_dbl > 5.0)
-                    aprintf(1,"one long qmstat trip time was %f\n",temp_dbl);
-                if (temp_dbl > qmstat_interval)
-                    num_qmstats_exceeded_interval++;
-                sum_of_qmstat_trip_times += temp_dbl;
-                if (temp_dbl > max_qmstat_trip_time)
-                    max_qmstat_trip_time = temp_dbl;
-                qmstat_msg_is_out = 0;
-            }
-            else
-            {
-                qmstat_send_buf = amalloc(qmstat_buflen);
-                pack_qmstat();    /* pack ALL info from qmstat_tbl into qmstat_send_buf */
-                temp_req = amalloc(sizeof(MPI_Request));
-                rc = MPI_Isend(qmstat_send_buf,qmstat_buflen,MPI_PACKED,rhs_rank,SS_QMSTAT,
-                               adlb_all_comm,temp_req);
-                iq_node = iq_node_create(temp_req,qmstat_buflen,qmstat_send_buf);
-                iq_append(iq_node);
-                // qmstat_isend_node_ptr = iq_node;
-            }
-            check_remote_work_for_queued_apps();
-            aprintf(0000, "PAST SS_QMSTAT\n");
-        }
-        else if (from_tag == FA_LOCAL_APP_DONE)
-        {
-            aprintf(0000, "AT FA_LOCAL_APP_DONE from %06d\n",from_rank);
-            MPI_Recv(NULL,0,MPI_INT,from_rank,FA_LOCAL_APP_DONE,adlb_all_comm,&status);
-            if (using_debug_server)
-                num_events_since_logatds++;
-            num_local_apps_done++;
-            if (num_local_apps_done >= num_apps_this_server)
-            {
-                if (my_world_rank == master_server_rank)
-                {
-                    if (num_servers == 1)
-                    {
-                        done = 1;
-                        if (using_debug_server)
-                        {
-                            rc = MPI_Issend(NULL,0,MPI_INT,debug_server_rank,
-                                            DS_END,adlb_all_comm,&dummy_req);
-                        }
-                    }
-                    else
-                    {
-                        holding_end_loop_1 = 0;
-                        temp_req = amalloc(sizeof(MPI_Request));
-                        rc = MPI_Issend(NULL,0,MPI_INT,rhs_rank,
-                                        SS_END_LOOP_1,adlb_all_comm,temp_req);
-                        iq_node = iq_node_create(temp_req,0,NULL);
-                        iq_append(iq_node);
-                    }
-                }
-                else
-                {
-                    if (holding_end_loop_1)
-                    {
-                        holding_end_loop_1 = 0;
-                        temp_req = amalloc(sizeof(MPI_Request));
-                        rc = MPI_Issend(NULL,0,MPI_INT,rhs_rank,
-                                        SS_END_LOOP_1,adlb_all_comm,temp_req);
-                        iq_node = iq_node_create(temp_req,0,NULL);
-                        iq_append(iq_node);
-                    }
-                }
-            }
-        }
-        else if (from_tag == SS_RFR)
-        {
-            nrfrs_recvd++;
-            num_ss_msgs_handled_since_logatds++;
-            MPI_Recv(rfr_buf,RFRBUF_NUMINTS,MPI_INT,from_rank,SS_RFR,adlb_all_comm,&status);
-            orig_rqseqno = rfr_buf[0];
-            for_rank     = rfr_buf[1];  // new for PTW immediately below
-            for (j=0; j < REQ_TYPE_VECT_SZ; j++)
-                req_types[j] = rfr_buf[2+j];
-            if (use_dbg_prints)
-                for (j=0; j < REQ_TYPE_VECT_SZ; j++)
-                    if (req_types[j] >= 0)
-                        dbg_rfr_attempts_by_type[j]++;
-            // aprintf(0000, "AT SS_RFR from %d rqseqno %d\n",from_rank,orig_rqseqno);
-            // PTW:  now need to check for targeted on this remote system as well
-            wq_node = wq_find_pre_targeted_hi_prio(for_rank,req_types);
-            if ( ! wq_node)
-                wq_node = wq_find_hi_prio(req_types);  /* does NOT find targeted */
-            // aprintf(0000,"SS_RFR from %d  for %d  wqnode %p\n",from_rank,for_rank,wq_node);
-            if (wq_node)
-            {
-                ws = wq_node->data;
-                prev_target = ws->target_rank;  // new with PTW
-                ws->pin_rank = for_rank;
-                if (ws->pin_rank >= 0)
-                    ws->pinned = 1;
-                temp_buf    = amalloc(RFRBUF_NUMINTS * sizeof(int));
-                temp_buf[0] = SUCCESS;
-                temp_buf[1] = orig_rqseqno;
-                temp_buf[2] = for_rank;
-                temp_buf[3] = ws->work_type;
-                temp_buf[4] = ws->work_prio;
-                temp_buf[5] = ws->work_len;
-                temp_buf[6] = ws->answer_rank;
-                temp_buf[7] = ws->wqseqno;
-                temp_buf[8] = prev_target;  /* new with PTW */
-                temp_buf[9]  = ws->common_len;
-                temp_buf[10] = ws->common_server_rank;
-                temp_buf[11] = ws->common_server_commseqno;
-                temp_req = amalloc(sizeof(MPI_Request));
-                aprintf(0000,"SENDING RFR_RESP to %d wqseqno %d\n",from_rank,ws->wqseqno);
-                MPI_Isend(temp_buf,RFRBUF_NUMINTS,MPI_INT,from_rank,SS_RFR_RESP,
-                          adlb_all_comm,temp_req);
-                iq_node = iq_node_create(temp_req,(RFRBUF_NUMINTS * sizeof(int)),temp_buf);
-                iq_append(iq_node);
-            }
-            else
-            {
-                temp_buf    = amalloc(RFRBUF_NUMINTS * sizeof(int));
-                temp_buf[0] = NO_CURR_WORK;
-                temp_buf[1] = orig_rqseqno;
-                temp_buf[2] = for_rank;
-                for (j=0; j < REQ_TYPE_VECT_SZ; j++)
-                    temp_buf[3+j] = rfr_buf[2+j];
-                temp_req    = amalloc(sizeof(MPI_Request));
-                aprintf(0000,"SENDING RFR_RESP to rank %06d  rc -2\n",from_rank);
-                MPI_Isend(temp_buf,RFRBUF_NUMINTS,MPI_INT,from_rank,SS_RFR_RESP,
-                          adlb_all_comm,temp_req);
-                iq_node = iq_node_create(temp_req, (RFRBUF_NUMINTS * sizeof(int)),temp_buf);
-                iq_append(iq_node);
-                /* assume I previously had work that they are seeking and send an update */
-                update_local_state();
-            }
-            aprintf(0000, "PAST SS_RFR from %06d found_wqnode %p\n",from_rank,wq_node);
-        }
-        else if (from_tag == SS_RFR_RESP)
-        {
-            num_ss_msgs_handled_since_logatds++;
-            MPI_Recv(rfr_buf,RFRBUF_NUMINTS,MPI_INT,from_rank,SS_RFR_RESP,
-                     adlb_all_comm,&status);
-            rc           = rfr_buf[0];
-            orig_rqseqno = rfr_buf[1];
-            for_rank     = rfr_buf[2];
-            // cblog(1,info_buf[3],"  RFR_RESP for me from %d ty %d rc %d\n",
-                  // from_rank,orig_req_type,rc);
-            rfr_to_rank[for_rank] = -1;  /* no longer has an outstanding rfr */
-            rfr_out[from_rank] = 0;
-            if (rc == SUCCESS)
-            {
-                aprintf(0000, "AT SS_RFR_RESP from %d for %d rqseqno %d\n",
-                        from_rank,for_rank,orig_rqseqno);
-                rq_node = rq_find_seqno(orig_rqseqno);
-                if (rq_node)
-                {
-                    rs = rq_node->data;
-                    /* CAREFULLY move values up in info_buf */
-                    info_buf[0] = SUCCESS;
-                    info_buf[1] = rfr_buf[3];  /* work_type */
-                    info_buf[2] = rfr_buf[4];  /* work_prio */
-                    info_buf[3] = rfr_buf[5];  /* work_len */
-                    info_buf[4] = rfr_buf[6];  /* answer_rank */
-                    info_buf[5] = rfr_buf[7];  /* wqseqno */
-                    info_buf[6] = from_rank;
-                    /* rfr_buf[8]  (prev_target) is used below */
-                    info_buf[7] = rfr_buf[9];  /* common_len */
-                    info_buf[8] = rfr_buf[10]; /* common_server_rank */
-                    info_buf[9] = rfr_buf[11]; /* common_server_commseqno */
-                    aprintf(0000,"SS_RFR_RESP: SENDING RESERVATION to rank %06d\n",rs->world_rank);
-                    MPI_Ssend(info_buf,IBUF_NUMINTS,MPI_INT,rs->world_rank,
-                              TA_RESERVE_RESP,adlb_all_comm);
-                    if (use_dbg_prints  &&  (MPI_Wtime() - rs->time_stamp) > DBG_CHECK_TIME)
-                    {
-                        aprintf(0000,"DBG3: rfr %d %f -1.0 %d %d\n",
-                                rs->rqseqno,MPI_Wtime()-rs->time_stamp,
-                                rs->world_rank,info_buf[1]);
-                    }
-                    if (first_time_on_rq[rs->world_rank])
-                        first_time_on_rq[rs->world_rank] = 0;
-                    else
-                    {
-                        total_time_on_rq += (MPI_Wtime() - rs->time_stamp);
-                        num_rq_nodes_timed++;
-                    }
-                    if (doing_periodic_stats)
-                    {
-                        for (i=0; i < num_types; i++)
-                        {
-                            if (i == 0  && rs->req_types[i] < 0)  /* if wild card */
-                                type_idx = num_types;
-                            else if (rs->req_types[i] >= 0)  /* user type */
-                                type_idx = get_type_idx(rs->req_types[i]);
-                            else    /* list terminator */
-                                break;
-                            if (type_idx < 0) aprintf(1,"** invalid type\n");
-                            periodic_rq_vector[type_idx]--;
-                        }
-                        periodic_rq_vector[num_types+1] = rq->count - 1; /* deleting */
-                        type_idx = get_type_idx(rfr_buf[3]);
-                        if (type_idx < 0) aprintf(1,"** invalid type\n");
-                        periodic_resolved_reserve_cnt[type_idx]++;
-                    }
-                    rq_delete(rq_node);
-                    exhausted_flag = 0;
-                    if (for_rank == rfr_buf[8])  /* if for_rank is also target rank */
-                    {
-                        tq_node = tq_find_rtr(for_rank,rfr_buf[3],from_rank);
-                        if (tq_node)
-                        {
-                            ts = tq_node->data;
-                            ts->num_stored--;
-                            if (ts->num_stored <= 0)
-                            {
-                                tq_delete(tq_node);
-                            }
-                        }
-                    }
-                }
-                else
-                {
-                    /* OK; a PUT may have caused this rqseqno to be deleted earlier */
-                    /*  but, now need to un-reserve at remote server */
-                    temp_buf    = amalloc(IBUF_NUMINTS * sizeof(int));
-                    temp_buf[0] = for_rank;     /* reserved-for rank */
-                    temp_buf[1] = rfr_buf[7];  /* wqseqno on remote server */
-                    temp_buf[2] = rfr_buf[8];  /* prev_target on remote host */  // new with PTW
-                    temp_req    = amalloc(sizeof(MPI_Request));
-                    aprintf(0000,"SENDING UNRESERVE to %06d  forrank %d wqseqno %d\n",from_rank,rfr_buf[3],rfr_buf[8]);
-                    MPI_Isend(temp_buf,IBUF_NUMINTS,MPI_INT,from_rank,SS_UNRESERVE,
-                              adlb_all_comm,temp_req);
-                    iq_node = iq_node_create(temp_req, (IBUF_NUMINTS * sizeof(int)),temp_buf);
-                    iq_append(iq_node);
-                }
-                check_remote_work_for_queued_apps();  /* may do another rfr for for_rank */
-            }
-            else
-            {
-                aprintf(0000,"RECVD SS_RFR_RESP from %06d rc %d\n",from_rank,rc);
-                if (using_debug_server)
-                    num_rfr_failed_since_logatds++;
-                server_idx  = get_server_idx(from_rank);
-                /* setup to patch status vector and tq; if wildcard, do all types */
-                if (rfr_buf[3] < 0)  /* if wild card */
-                {
-                    for (i=0; i < num_types; i++)
-                        rfr_buf[3+i] = user_types[i];
-                    rfr_buf[3+i] = -1;
-                }
-                /* patch status vector and tq */
-                for (i=3; i < 3+REQ_TYPE_VECT_SZ && rfr_buf[i] >= 0; i++)
-                {
-                    /* patch status vector */
-                    type_idx = get_type_idx(rfr_buf[i]);
-                    if (type_idx < 0) aprintf(1,"** invalid type\n");
-                    qmstat_tbl[server_idx].type_hi_prio[type_idx] = ADLB_LOWEST_PRIO;
-
-                    /* patch tq if nec */
-                    for (tq_node=xq_first(tq); tq_node; tq_node=xq_next(tq,tq_node))
-                    {
-                        ts = tq_node->data;
-                        if (ts->app_rank == for_rank             &&
-                            ts->remote_server_rank == from_rank  &&
-                            ts->work_type == rfr_buf[i])
-                        {
-                            ts->num_stored--; /* can NOT delete now; do below */
-                            if (ts->num_stored <= 0)
-                            {
-                                tq_prev = tq_node->prev;
-                                tq_delete(tq_node);
-                                tq_node = tq_prev;
-                            }
-                            num_tq_nodes_fixed++;
-                        }
-                    }
-                }
-
-                rq_node = rq_find_seqno(orig_rqseqno);
-                if (rq_node)
-                {
-                    rs = rq_node->data;  /* grab it again */
-                    for (i=0; i < REQ_TYPE_VECT_SZ; i++)
-                    {
-                        if (rs->req_types[i] < -1)  /* invalid type as place-holder */
-                            break;
-                        cand_rank = find_cand_rank_with_worktype(rs->world_rank,rs->req_types[i]);
-                        if (cand_rank >= 0)
-                        {
-                            temp_buf    = amalloc(RFRBUF_NUMINTS * sizeof(int));
-                            temp_buf[0] = orig_rqseqno;
-                            temp_buf[1] = rs->world_rank;
-                            for (j=0; j < REQ_TYPE_VECT_SZ; j++)
-                                temp_buf[2+j] = rs->req_types[j];
-                            temp_req    = amalloc(sizeof(MPI_Request));
-                            aprintf(0000,"REQING from alt rqseqno %d fromrank %d\n",
-                                    orig_rqseqno,cand_rank);
-                            // cblog(1,rs->world_rank,"  REQING from alt %d ty %d\n",
-                                  // cand_rank,rs->req_types[i]);
-                            MPI_Isend(temp_buf,RFRBUF_NUMINTS,MPI_INT,cand_rank,SS_RFR,
-                                      adlb_all_comm,temp_req);
-                            iq_node = iq_node_create(temp_req,(RFRBUF_NUMINTS * sizeof(int)),
-                                                     temp_buf);
-                            iq_append(iq_node);
-                            rfr_to_rank[rs->world_rank] = cand_rank;
-                            rfr_out[cand_rank] = 1;
-                            nrfrs_sent++;
-                            if (use_dbg_prints)
-                                dbg_rfr_sent_cnt[rs->world_rank]++;
-                            break;
-                        }
-                    }
-                }
-                else
-                {
-                    /* OK; a PUT may have caused this rqseqno to be deleted earlier */
-                    /* aprintf(1,"** INVALID STATE; rqseqno %d not found\n",orig_rqseqno); */
-                }
-                check_remote_work_for_queued_apps();  /* may do another rfr for for_rank */
-            }
-            aprintf(0000, "PAST SS_RFR_RESP\n");
-        }
-        else if (from_tag == SS_UNRESERVE)
-        {
-            num_ss_msgs_handled_since_logatds++;
-            MPI_Recv(info_buf,IBUF_NUMINTS,MPI_INT,from_rank,SS_UNRESERVE,
-                     adlb_all_comm,&status);
-            aprintf(0000, "AT UNRESERVE from %06d  rrank %d wqseqno %d\n",from_rank,info_buf[0],info_buf[1]);
-            wq_node = wq_find_pinned_for_rank(info_buf[0],info_buf[1]);  /* rank,wqseqno */
-            if (wq_node)
-            {
-                ws = wq_node->data;
-                ws->pin_rank = info_buf[2];  /* may be -1 */
-                ws->pinned = 0; // PTW: UNcomment to support pushing targeted work
-            }
-            else
-            {
-                aprintf(1, "** UNRESERVE did not find rank %d wqseqno %d from %06d\n",
-                        info_buf[0],info_buf[1],from_rank);
-            }
-            aprintf(0000, "PAST UNRESERVE from %06d\n",from_rank);
-        }
-        else if (from_tag == SS_MOVING_TARGETED_WORK)
-        {
-            num_ss_msgs_handled_since_logatds++;
-            aprintf(0000, "AT MOVING_TARGETED_WORK from %d\n",from_rank);
-            MPI_Recv(info_buf,IBUF_NUMINTS,MPI_INT,from_rank,SS_MOVING_TARGETED_WORK,
-                     adlb_all_comm,&status);
-            tq_node = tq_find_rtr(info_buf[0],info_buf[1],info_buf[2]);
-            if (tq_node)
-            {
-                ts = tq_node->data;
-                ts->num_stored--;
-                if (ts->num_stored <= 0)
-                    tq_delete(tq_node);
-            }
-            else
-            {
-                /* this is OK; it just means home_server did the push */
-                aprintf(0,"** couldn't find tq record: %d %d %d ; %d\n",
-                        info_buf[0],info_buf[1],info_buf[2],info_buf[3]);
-            }
-            if (info_buf[3] != my_world_rank)  /* if not put in my wq, update my tq */
-            {
-                tq_node = tq_find_rtr(info_buf[0],info_buf[1],info_buf[3]);
-                if (tq_node)
-                {
-                    ts = tq_node->data;
-                    ts->num_stored++;
-                }
-                else
-                {
-                    tq_node = tq_node_create(info_buf[0],info_buf[1],info_buf[3],1);
-                    tq_append(tq_node);
-                    ts = tq_node->data;
-                }
-            }
-            check_remote_work_for_queued_apps();  /* make sure no one is waiting for this */
-            aprintf(0000, "PAST MOVING_TARGETED_WORK from %06d\n",from_rank);
-        }
-        else if (from_tag == SS_PUSH_QUERY)
-        {
-            num_ss_msgs_handled_since_logatds++;
-            aprintf(0000, "AT SS_PUSH_QUERY from %06d\n",from_rank);
-            MPI_Recv(dbls_info_buf,IBUF_NUMDBLS,MPI_DOUBLE,from_rank,SS_PUSH_QUERY,
-                     adlb_all_comm,&status);
-            work_type    = (int) dbls_info_buf[0];
-            work_prio    = (int) dbls_info_buf[1];
-            work_len     = (int) dbls_info_buf[2];
-            answer_rank  = (int) dbls_info_buf[3];
-            /* remaining dbls_info_buf[x] used below */
-
-            dbls_temp_buf = amalloc(IBUF_NUMDBLS * sizeof(double));
-            if ((curr_bytes_dmalloced+work_len) >= THRESHOLD_TO_START_PUSH)
-            {
-                dbls_temp_buf[0] = (double) -1;
-                dbls_temp_buf[1] = curr_bytes_dmalloced;
-                dbls_temp_buf[2] = dbls_info_buf[7];  /* seqno on pusher */
-                dbls_temp_buf[3] = next_wqseqno;      /* seqno it will have here */
-                temp_req = amalloc(sizeof(MPI_Request));
-                rc = MPI_Isend(dbls_temp_buf,IBUF_NUMDBLS,MPI_DOUBLE,from_rank,
-                               SS_PUSH_QUERY_RESP,adlb_all_comm,temp_req);
-                iq_node = iq_node_create(temp_req, IBUF_NUMDBLS*sizeof(double), dbls_temp_buf);
-                iq_append(iq_node);
-                continue;
-            }
-
-            dbls_temp_buf[0] = (double) my_world_rank;
-            dbls_temp_buf[1] = curr_bytes_dmalloced;
-            dbls_temp_buf[2] = dbls_info_buf[7];  /* seqno on pusher */
-            dbls_temp_buf[3] = next_wqseqno;      /* seqno it will have here */
-            temp_req = amalloc(sizeof(MPI_Request));
-            rc = MPI_Isend(dbls_temp_buf,IBUF_NUMDBLS,MPI_DOUBLE,from_rank,
-                           SS_PUSH_QUERY_RESP,adlb_all_comm,temp_req);
-            iq_node = iq_node_create(temp_req, IBUF_NUMDBLS*sizeof(double), dbls_temp_buf);
-            iq_append(iq_node);
-
-            work_buf                    = amalloc(work_len);
-            wq_node = wq_node_create(work_type,work_prio,next_wqseqno++,answer_rank,
-                                     my_world_rank,work_len,work_buf);  /* target is me for now */
-            ws = wq_node->data;
-            ws->time_stamp              = dbls_info_buf[4];
-            ws->target_rank             = my_world_rank;  /* reserve for me until push_hdr */
-            ws->temp_target_rank        = (int) dbls_info_buf[5];
-            ws->home_server_rank        = (int) dbls_info_buf[6];
-            /* ws->wqseqno                 = (int) dbls_info_buf[7]; */ /* use local wqseqno */
-            ws->common_len              = (int) dbls_info_buf[8];
-            ws->common_server_rank      = (int) dbls_info_buf[9];
-            ws->common_server_commseqno = (int) dbls_info_buf[10];
-            ws->pin_rank                = my_world_rank;  /* pin for myself until push */
-            ws->pinned                  = 1;              /* */
-            wq_append(wq_node);
-        }
-        else if (from_tag == SS_PUSH_QUERY_RESP)
-        {
-            num_ss_msgs_handled_since_logatds++;
-            MPI_Recv(dbls_info_buf,IBUF_NUMDBLS,MPI_DOUBLE,from_rank,SS_PUSH_QUERY_RESP,
-                     adlb_all_comm,&status);
-            to_rank = (int) dbls_info_buf[0];
-            server_idx = get_server_idx(from_rank);
-            qmstat_tbl[server_idx].nbytes_used = dbls_info_buf[1];
-            push_query_is_out = 0;
-            if (to_rank < 0)
-                continue;
-            if (push_attempt_cntr >= MAX_PUSH_ATTEMPTS && (MPI_Wtime()-job_start_time) > 30)
-            {
-                aprintf(1,"** adlb_server: push succeeded after %d attempts\n",
-                        push_attempt_cntr);
-            }
-            push_attempt_cntr = 0;
-            wq_node = wq_find_seqno( (int) dbls_info_buf[2] );
-            if (wq_node)
-                ws = wq_node->data;
-            if ( ! wq_node  ||  ws->pinned)  /* may have been Reserved or retrieved via Get */
-            {
-                temp_buf = amalloc(IBUF_NUMINTS * sizeof(int));
-                temp_buf[0] = (int) dbls_info_buf[3];  /* wqseqno on pushee */
-                temp_req = amalloc(sizeof(MPI_Request));
-                MPI_Isend(temp_buf,IBUF_NUMINTS,MPI_INT,to_rank,SS_PUSH_DEL,
-                          adlb_all_comm,temp_req);
-                iq_node = iq_node_create(temp_req,(IBUF_NUMINTS * sizeof(int)),temp_buf);
-                iq_append(iq_node);
-                continue;
-            }
-
-            temp_buf = amalloc(IBUF_NUMINTS * sizeof(int));
-            temp_buf[0] = (int) dbls_info_buf[3];  /* wqseqno on pushee */
-            temp_req = amalloc(sizeof(MPI_Request));
-            MPI_Isend(temp_buf,IBUF_NUMINTS,MPI_INT,to_rank,SS_PUSH_HDR,
-                      adlb_all_comm,temp_req);
-            iq_node = iq_node_create(temp_req,(IBUF_NUMINTS * sizeof(int)),temp_buf);
-            iq_append(iq_node);
-
-            work_len = ws->work_len;
-            work_buf = amalloc(work_len);
-            memcpy(work_buf,ws->work_buf,work_len);
-            temp_req = amalloc(sizeof(MPI_Request));
-            MPI_Isend(work_buf,work_len,MPI_BYTE,to_rank,SS_PUSH_WORK,adlb_all_comm,temp_req);
-            iq_node = iq_node_create(temp_req,work_len,work_buf);
-            iq_append(iq_node);
-            if (doing_periodic_stats)
-            {
-                type_idx = get_type_idx(ws->work_type);
-                if (type_idx < 0) aprintf(1,"** invalid type\n");
-                if (ws->target_rank >= 0)
-                {
-                    periodic_wq_2darray[type_idx][ws->target_rank]--;
-                }
-                else
-                {
-                    periodic_wq_2darray[type_idx][num_app_ranks]--;
-                }
-            }
-            wq_delete(wq_node);
-            npushed_from_here++;
-            update_local_state();
-        }
-        else if (from_tag == SS_PUSH_HDR)
-        {
-            num_ss_msgs_handled_since_logatds++;
-            aprintf(0000, "AT SS_PUSH_HDR from %06d\n",from_rank);
-            MPI_Recv(info_buf,IBUF_NUMINTS,MPI_INT,from_rank,SS_PUSH_HDR,
-                     adlb_all_comm,&status);
-            wq_node = wq_find_seqno(info_buf[0]);
-            if ( ! wq_node)
-            {
-                aprintf(1,"** aborting: invalid push_hdr from %d  wqseqno %d\n",
-                        from_rank,info_buf[0]);
-                adlb_server_abort(-1,1);
-            }
-            ws = wq_node->data;
-            ws->target_rank = ws->temp_target_rank;  /* switch back to real target now */
-            ws->pin_rank = -1;  /* no longer pinned here */
-            ws->pinned   = 0;
-            MPI_Recv(ws->work_buf,ws->work_len,MPI_BYTE,from_rank,SS_PUSH_WORK,
-                     adlb_all_comm,&status);
-            npushed_to_here++;
-            if (ws->target_rank >= 0)
-            {
-                if (ws->home_server_rank == my_world_rank)
-                {
-                    tq_node = tq_find_rtr(ws->target_rank,ws->work_type,from_rank);
-                    if (tq_node)
-                    {
-                        ts = tq_node->data;
-                        ts->num_stored--;
-                        if (ts->num_stored <= 0)
-                            tq_delete(tq_node);
-                    }
-                }
-                else
-                {
-                    temp_buf    = amalloc(IBUF_NUMINTS * sizeof(int));
-                    temp_buf[0] = ws->target_rank;
-                    temp_buf[1] = ws->work_type;
-                    temp_buf[2] = from_rank;      /* data moved from server */
-                    temp_buf[3] = my_world_rank;  /* data moved to server */
-                    temp_req    = amalloc(sizeof(MPI_Request));
-                    rc = MPI_Isend(temp_buf,IBUF_NUMINTS,MPI_INT,ws->home_server_rank,
-                                   SS_MOVING_TARGETED_WORK,adlb_all_comm,temp_req);
-                    iq_node = iq_node_create(temp_req, (IBUF_NUMINTS * sizeof(int)) ,temp_buf);
-                    iq_append(iq_node);
-                }
-            }
-            if (doing_periodic_stats)
-            {
-                type_idx = get_type_idx(ws->work_type);
-                if (type_idx < 0) aprintf(1,"** invalid type\n");
-                if (ws->target_rank >= 0)
-                {
-                    periodic_wq_2darray[type_idx][ws->target_rank]++;
-                }
-                else
-                {
-                    periodic_wq_2darray[type_idx][num_app_ranks]++;
-                }
-            }
-            // target_rank = -1;  //PTW: targeted is NOW pushed /* targeted work is not pushed */
-            rq_node = rq_find_rank_queued_for_type(ws->target_rank,ws->work_type);
-            if (rq_node)
-            {
-                rs = rq_node->data;
-                ws->pin_rank = rs->world_rank;
-                if (ws->pin_rank >= 0)
-                    ws->pinned = 1;
-                info_buf[0] = SUCCESS;
-                info_buf[1] = ws->work_type;
-                info_buf[2] = ws->work_prio;
-                info_buf[3] = ws->work_len;
-                info_buf[4] = ws->answer_rank;
-                info_buf[5] = ws->wqseqno;
-                info_buf[6] = my_world_rank;
-                info_buf[7] = ws->common_len;
-                info_buf[8] = ws->common_server_rank;
-                info_buf[9] = ws->common_server_commseqno;
-                aprintf(0000,"IN SS_PUSH_HDR SENDING RESERVATION to rank %06d\n",rs->world_rank);
-                MPI_Ssend(info_buf,IBUF_NUMINTS,MPI_INT,rs->world_rank,
-                          TA_RESERVE_RESP,adlb_all_comm);
-                if (use_dbg_prints  &&  (MPI_Wtime() - rs->time_stamp) > DBG_CHECK_TIME)
-                {
-                    aprintf(0000,"DBG3: psh %d %f %f %d %d\n",
-                            rs->rqseqno,MPI_Wtime()-rs->time_stamp,
-                            MPI_Wtime()-ws->time_stamp,rs->world_rank,ws->work_type);
-                }
-                if (first_time_on_rq[rs->world_rank])
-                    first_time_on_rq[rs->world_rank] = 0;
-                else
-                {
-                    total_time_on_rq += (MPI_Wtime() - rs->time_stamp);
-                    num_rq_nodes_timed++;
-                }
-                if (doing_periodic_stats)
-                {
-                    for (i=0; i < num_types; i++)
-                    {
-                        if (i == 0  && rs->req_types[i] < 0)  /* if wild card */
-                            type_idx = num_types;
-                        else if (rs->req_types[i] >= 0)  /* user type */
-                            type_idx = get_type_idx(rs->req_types[i]);
-                        else    /* list terminator */
-                            break;
-                        if (type_idx < 0) aprintf(1,"** invalid type\n");
-                        periodic_rq_vector[type_idx]--;
-                    }
-                    periodic_rq_vector[num_types+1] = rq->count - 1; /* deleting */
-                    type_idx = get_type_idx(ws->work_type);
-                    if (type_idx < 0) aprintf(1,"** invalid type\n");
-                    periodic_resolved_reserve_cnt[type_idx]++;
-                }
-                rq_delete(rq_node);
-                exhausted_flag = 0;
-            }
-            else
-            {
-                update_local_state();
-            }
-            aprintf(0000, "PAST SS_PUSH_HDR from %06d\n",from_rank);
-        }
-        else if (from_tag == SS_PUSH_DEL)
-        {
-            num_ss_msgs_handled_since_logatds++;
-            aprintf(0000, "AT SS_PUSH_DEL from %06d\n",from_rank);
-            MPI_Recv(info_buf,IBUF_NUMINTS,MPI_INT,from_rank,SS_PUSH_DEL,
-                     adlb_all_comm,&status);
-            wq_node = wq_find_seqno(info_buf[0]);
-            if ( ! wq_node)
-            {
-                aprintf(1,"** aborting: invalid push_del from %d  wqseqno %d\n",
-                        from_rank,info_buf[0]);
-                adlb_server_abort(-1,1);
-            }
-            wq_delete(wq_node);
-            /* no need to update state here; actual push never occurred */
-        }
-        else if (from_tag == FA_ADLB_ABORT)
-        {
-            MPI_Recv(info_buf,IBUF_NUMINTS,MPI_INT,from_rank,FA_ADLB_ABORT,
-                     adlb_all_comm,&status);
-            aprintf(1,"** adlb_server: recvd abort %d from app %06d\n",
-                    info_buf[0],from_rank);
-            adlb_server_abort(info_buf[0],0);  /* do not call mpi_abort; client will do it */
-            aprintf(0000, "PAST FA_ADLB_ABORT from %06d\n",from_rank);
-        }
-        else if (from_tag == FA_LOG)
-        {
-            MPI_Recv(log_buf,100,MPI_BYTE,from_rank,FA_LOG,adlb_all_comm,&status);
-            // cblog(1,from_rank,log_buf);
-        }
-        else if (from_tag == SS_ADLB_ABORT)
-        {
-            num_ss_msgs_handled_since_logatds++;
-            aprintf(0000, "AT SS_ADLB_ABORT from %06d\n",from_rank);
-            MPI_Recv(info_buf,IBUF_NUMINTS,MPI_INT,from_rank,SS_ADLB_ABORT,
-                     adlb_all_comm,&status);
-            aprintf(1,"** adlb_server: HANDLING ADLB_ABORT from server %06d\n",from_rank);
-            print_final_stats();
-            MPI_Isend(info_buf,IBUF_NUMINTS,MPI_INT,rhs_rank,SS_ADLB_ABORT,
-                      adlb_all_comm,&dummy_req);
-            aprintf(0000, "PAST SS_ADLB_ABORT from %06d\n",from_rank);
-            sleep(1);
-            /* only after servers have all reacted */
-            MPI_Abort(MPI_COMM_WORLD,info_buf[0]);
-        }
-        else if (from_tag == SS_PERIODIC_STATS)
-        {
-            num_ss_msgs_handled_since_logatds++;
-            MPI_Recv(periodic_buf,periodic_buf_num_ints,MPI_INT,from_rank,SS_PERIODIC_STATS,
-                     adlb_all_comm,&status);
-            if (my_world_rank == master_server_rank)
-            {
-                temp_char_buf = amalloc(periodic_buf_num_ints * 9);  /* assume int < 9 chars */
-                temp_char_buf[0] = '\0';
-                for (i=0; i < periodic_buf_num_ints; i++)
-                {
-                    sprintf(temp_str,"%d ",periodic_buf[i]);
-                    strcat(temp_char_buf,temp_str);
-                }
-                nbytes_printed = 0;
-                nbytes_left_to_print = strlen(temp_char_buf);
-                for (i=0; nbytes_left_to_print > 0; i++)
-                {
-                    if (nbytes_left_to_print > 500)  /* also a header on each line */
-                        k = 500;
-                    else
-                        k = nbytes_left_to_print;
-                    memcpy(buf1000,temp_char_buf+nbytes_printed,k);
-                    buf1000[k] = '\0';
-                    aprintf(1,"STAT_APS: lct=%d: %s\n",i,buf1000);
-                    nbytes_printed += k;
-                    nbytes_left_to_print -= k;
-                }
-                afree(temp_char_buf,periodic_buf_num_ints * 16);
-            }
-            else
-            {
-                temp_buf = amalloc(periodic_buf_num_ints * sizeof(int));
-                temp_req = amalloc(sizeof(MPI_Request));
-                /* put in wq_2darray stuff */
-                for (i=0; i < num_types; i++)
-                {
-                    for (j=0; j < (num_app_ranks+1); j++)
-                    {
-                        k = (i * (num_app_ranks+1)) + j;
-                        temp_buf[k] = periodic_buf[k] + periodic_wq_2darray[i][j];
-                    }
-                }
-                /* put in rq_vector stuff */
-                skip = (num_app_ranks + 1) * num_types;  /* skip wq_2d */
-                for (i=0; i < (num_types+2); i++)
-                {
-                    k = i + skip;
-                    temp_buf[k] = periodic_buf[k] + periodic_rq_vector[i];
-                }
-                /* put in put_cnt stuff */
-                skip += num_types + 2;
-                for (i=0; i < num_types; i++)
-                {
-                    k = i + skip;
-                    temp_buf[k] = periodic_buf[k] + periodic_put_cnt[i];
-                }
-                /* put in resolved_reserve stuff */
-                skip += num_types;
-                for (i=0; i < num_types; i++)
-                {
-                    k = i + skip;
-                    temp_buf[k] = periodic_buf[k] + periodic_resolved_reserve_cnt[i];
-                }
-                MPI_Isend(temp_buf,periodic_buf_num_ints,MPI_INT,rhs_rank,
-                          SS_PERIODIC_STATS,adlb_all_comm,temp_req);
-                iq_node = iq_node_create(temp_req,periodic_buf_num_ints*sizeof(int),temp_buf);
-                iq_append(iq_node);
-            }
-            for (i=0; i < num_types; i++)
-            {
-                periodic_put_cnt[i] = 0;
-                periodic_resolved_reserve_cnt[i] = 0;
-            }
-        }
-        else if (from_tag == FA_INFO_NUM_WORK_UNITS)
-        {
-            MPI_Recv(info_buf,IBUF_NUMINTS,MPI_INT,from_rank,FA_INFO_NUM_WORK_UNITS,
-                     adlb_all_comm,&status);
-            work_type = info_buf[0];
-            info_buf[0] = ADLB_LOWEST_PRIO;    /* max prio of that type */
-            info_buf[1] = 0;                   /* num of that type AND max prio */
-            info_buf[2] = 0;                   /* num total of that type */
-            if (no_more_work_flag)
-                info_buf[3] = ADLB_NO_MORE_WORK;
-            else
-                info_buf[3] = 0;
-            for (wq_node=xq_first(wq); wq_node; wq_node=xq_next(wq,wq_node))
-            {
-                ws = wq_node->data;
-                if (ws->work_type == work_type)
-                {
-                    if (ws->work_prio > info_buf[0])
-                        info_buf[0] = ws->work_prio;
-                    info_buf[2]++;
-                }
-            }
-            for (wq_node=xq_first(wq); wq_node; wq_node=xq_next(wq,wq_node))
-            {
-                ws = wq_node->data;
-                if (ws->work_type == work_type  &&  ws->work_prio == info_buf[0])
-                    info_buf[1]++;
-            }
-            rc = MPI_Ssend(info_buf,IBUF_NUMINTS,MPI_INT,from_rank,TA_ACK_AND_RC,
-                           adlb_all_comm);
-        }
-        else
-        {
-            aprintf(1,"** adlb_server: unexpected tag %d recvd from %d on adlb_all_comm\n",
-                    from_tag,from_rank);
-            exit(-1);
-        }
-    }
-    aprintf(1,"SERVER OUT OF LOOP\n");
-    return ADLB_SUCCESS;
-}
-
-
-static int set_int_reference_and_notify(long id, long value)
-{
-  DEBUG("set_int_reference: <%li>=%li", id, value);
-  int rc;
-  rc = ADLB_Store(id, &value, sizeof(long));
-  ADLB_CHECK(rc);
-  int* ranks;
-  int count;
-  rc = ADLB_Close(id, &ranks, &count);
-  ADLB_CHECK(rc);
-  rc = close_notification(id, ranks, count);
-  ADLB_CHECK(rc);
-  TRACE("SET_INT_REFERENCE DONE");
-  return ADLB_SUCCESS;
-}
-
-static int set_str_reference_and_notify(long id, char *value) {
-  DEBUG("set_str_reference: <%li>=%s", id, value);
-  int rc;
-  rc = ADLB_Store(id, value, (strlen(value)+1) * sizeof(char));
-  ADLB_CHECK(rc);
-  int* ranks;
-  int count;
-  rc = ADLB_Close(id, &ranks, &count);
-  ADLB_CHECK(rc);
-  rc = close_notification(id, ranks, count);
-  ADLB_CHECK(rc);
-  TRACE("SET_STR_REFERENCE DONE");
-  return ADLB_SUCCESS;
-
-}
-
-static int
-slot_notification(long id)
-{
-  int rc;
-  int* waiters;
-  int count;
-  DEBUG("slot_notification(%li)", id);
-  rc = data_close(id, &waiters, &count);
-  if (count > 0)
-  {
-    close_notification(id, waiters, count);
-    free(waiters);
-  }
-  return ADLB_SUCCESS;
-}
-
-static int
-close_notification(long id, int* ranks, int count)
-{
-  int dummy;
-  DEBUG("close_notification(%li)", id);
-  for (int i = 0; i < count; i++)
-  {
-    char* t;
-    int length = asprintf(&t, "close %li", id);
-    int to_server_rank = num_app_ranks + (ranks[i] % num_servers);
-    if (to_server_rank == my_world_rank)
-    {
-      put_internal(1,        // work_type CONTROL
-                   1,        // work_prio
-                   -1,       // answer_rank
-                   ranks[i], // target_rank
-                   length+1, // work_len
-                   t,        // work_buf
-                   my_world_rank, // ws_hsr home_server_rank
-                   0,        // batch_flag OFF
-                   0,        // ws_common_len,
-                   -1,       // ws_common_server_rank,
-                   -1,       // ws_common_server_commseqno
-                   &dummy    // exhausted_flag
-                   );
-    }
-    else
-    {
-      ADLB_Put(t, length+1, ranks[i], -1, 1, 1);
-      free(t);
-    }
-=======
   /** Server to contact */
   int to_server;
   if (target != ADLB_RANK_ANY)
@@ -3032,7 +147,6 @@
 //    if (next_server >= (master_server_rank+num_servers))
 //      next_server = master_server_rank;
     return payload_dest;
->>>>>>> 920ef0b4
   }
 
   DEBUG("ADLB_Put: payload to: %i", payload_dest);
@@ -3646,27 +760,11 @@
   MPI_Status status;
   MPI_Request request;
 
-<<<<<<< HEAD
-    int length = sprintf(xfer, "%li %li %s %i",
-=======
   int length = sprintf(xfer, "%li %li %s %i",
->>>>>>> 920ef0b4
                          reference, id, subscript, ref_type);
 
   int to_server_rank = locate(id);
 
-<<<<<<< HEAD
-    rc = MPI_Irecv(&dc, 1, MPI_INT, to_server_rank, TA_ACK_AND_RC,
-                   adlb_all_comm, &request);
-    MPI_CHECK(rc);
-    rc = MPI_Send(xfer, length+1, MPI_CHAR, to_server_rank,
-                  FA_CONTAINER_REFERENCE_HDR, adlb_all_comm);
-    MPI_CHECK(rc);
-    rc = MPI_Wait(&request, &status);
-    MPI_CHECK(rc);
-    DEBUG("ADLB_Container_reference: <%li>[\"%s\"] => <%li> (%i)",
-          id, subscript, reference, ref_type);
-=======
   rc = MPI_Irecv(&dc, 1, MPI_INT, to_server_rank, ADLB_TAG_RESPONSE,
                  adlb_all_comm, &request);
   MPI_CHECK(rc);
@@ -3677,7 +775,6 @@
   MPI_CHECK(rc);
   DEBUG("ADLB_Container_reference: <%li>[\"%s\"] => <%li> (%i)",
         id, subscript, reference, ref_type);
->>>>>>> 920ef0b4
 
   if (dc != ADLB_DATA_SUCCESS)
     return ADLB_ERROR;
@@ -3882,130 +979,8 @@
     // Worker:
     if (!got_shutdown)
     {
-<<<<<<< HEAD
-        j = bufidx[i];
-        do
-        {
-            if (cbuffers[i][j][0])
-                fprintf(stderr,"cbrank %06d: %s",i,cbuffers[i][j]);
-            j = (j + 1) % num_bufs_in_circle;
-        }  while (j != bufidx[i]);  /* loop back to where I started */
-    }
-}
-
-static void print_curr_mem_and_queue_status()
-{
-    aprintf(1,"current mem and queue status info:\n");
-    aprintf(1,"    current num bytes %.0f  MB %.0f\n",
-            curr_bytes_dmalloced,curr_bytes_dmalloced/1000000.0);
-    aprintf(1,"    total bytes malloced over time %.0f  MB %.0f\n",
-            total_bytes_dmalloced,total_bytes_dmalloced/1000000.0);
-    aprintf(1,"    malloc hwm: %.0f\n", hwm_bytes_dmalloced);
-    if (wq)
-        wq_print_info();
-    if (cq)
-        cq_print_info();
-    if (rq)
-        rq_print_info(num_types);
-    if (tq)
-        tq_print_info();
-    if (iq)
-        iq_print_info();
-}
-
-static void print_proc_self_status()
-{
-    int val;
-    char input_line[1024], key[100], mag[100];
-    FILE *statsfile;
-
-    statsfile = fopen("/proc/self/status","r");
-    if (statsfile)
-    {
-        aprintf(1,"values from: /proc/self/status:\n");
-        while (fgets(input_line,100,statsfile) != NULL)
-        {
-            if (strncmp(input_line,"VmRSS:",6)  == 0  ||
-                strncmp(input_line,"VmHWM:",6)  == 0  ||
-                strncmp(input_line,"VmPeak:",7) == 0  ||
-                strncmp(input_line,"VmSize:",7) == 0)
-            {
-                sscanf(input_line,"%s %d %s",key,&val,mag);
-                aprintf(1,"    %s %d %s\n",key,val,mag);
-            }
-        }
-    }
-}
-
-/*
-static void cblog(int flag, int for_rank, char *fmt, ...)  // circ buff log
-{
-    char *s;
-    va_list ap;
-
-    if ( ! use_circ_buffs)
-        return;
-    if ( ! flag)
-        return;
-    va_start( ap, fmt );
-    int n = vasprintf(&s, fmt, ap);
-    assert(n > 0);
-    va_end(ap);
-    if ( ! s )
-    {
-        fprintf(stderr,"**** FAILED TO ALLOCATE MEMORY FOR LOG MSG ****\n");
-        fflush(stderr);
-        return;
-    }
-    sprintf(cbuffers[for_rank][bufidx[for_rank]],"time %f : ",MPI_Wtime()-job_start_time);
-    strcat(cbuffers[for_rank][bufidx[for_rank]],s);
-    bufidx[for_rank] = (bufidx[for_rank] + 1) % num_bufs_in_circle;
-    free(s);
-}
-*/
-
-void adlbp_dbgprintf(int flag, int linenum, char *fmt, ...)
-{
-    char *s;
-    va_list ap;
-
-    if ( ! dbgprintf_flag)
-        return;
-    if ( ! flag)
-        return;
-    va_start( ap, fmt );
-    int n = vasprintf(&s, fmt, ap);
-    assert(n > 1);
-    va_end(ap);
-    if ( ! s )
-    {
-        fprintf(stderr,"**** FAILED TO ALLOCATE MEMORY FOR DEBUG PRINT ****\n");
-        fflush(stderr);
-        return;
-    }
-    fprintf(stderr,"%06d: %4d: %f:  %s",my_world_rank,linenum,MPI_Wtime()-job_start_time,s);
-    // fprintf(stderr,"%06d: %4d:  %s",my_world_rank,linenum,s);
-    fflush(stderr);
-    free(s);
-}
-
-// int buf_for_failed_dmalloc[IBUF_NUMINTS];
-void *dmalloc(int nbytes, const char *funcname, int linenum)
-{
-    void *ptr;
-
-    if ((curr_bytes_dmalloced+nbytes) > max_malloc)
-    {
-        aprintf(1,"** dmalloc aborting; exceeding mem limit %.0f ; "
-                  "curr_bytes_dmalloced %.0f ;  nbytes %d ; from func %s line %d\n",
-                max_malloc,curr_bytes_dmalloced,nbytes,funcname,linenum);
-        print_proc_self_status();
-        print_curr_mem_and_queue_status();
-        adlb_server_abort(-1,1);
-=======
       rc = ADLB_Shutdown();
       ADLB_CHECK(rc);
->>>>>>> 920ef0b4
     }
   }
 
