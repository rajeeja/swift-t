--- conflicted
+++ resolved
@@ -14,21 +14,13 @@
 
 main {
   foreach i in [1:50] {
-<<<<<<< HEAD
-    int engine_rank = random_engine();
-=======
     int engine_rank = random_engine().rank;
->>>>>>> c46a09f8
     assertEqual(@location=location_from_rank(engine_rank)f(0),
                 engine_rank, "f(0)"); 
 
     f(1);
     
-<<<<<<< HEAD
-    int worker_rank = random_worker();
-=======
     int worker_rank = randomWorkerRank();
->>>>>>> c46a09f8
     assertEqual(@location=location_from_rank(worker_rank)g(2),
                 worker_rank, "g(2)");
 
