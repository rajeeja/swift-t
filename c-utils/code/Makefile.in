--- conflicted
+++ resolved
@@ -109,10 +109,7 @@
 OBJS :=
 include src/module.mk
 include tests/module.mk
-<<<<<<< HEAD
-=======
 include maint/debian.mk
->>>>>>> e5bbc650
 
 dirname = $(patsubst %/,%,$(dir $(1)))
 
